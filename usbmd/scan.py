--- conflicted
+++ resolved
@@ -951,14 +951,6 @@
     @property
     def time_to_next_transmit(self):
         """The time between subsequent transmit events of shape (n_frames, n_tx)."""
-<<<<<<< HEAD
-        return self._time_to_next_transmit[:, self.selected_transmits]
-
-    @property
-    def frames_per_second(self):
-        """The number of frames per second."""
-        if self.time_to_next_transmit is None:
-=======
         if self._time_to_next_transmit is not None:
             return self._time_to_next_transmit[:, self.selected_transmits]
         else:
@@ -975,25 +967,16 @@
         of the transmits, the fps will still be calculated based on all.
         """
         if self._time_to_next_transmit is None:
->>>>>>> 187996ed
             raise ValueError(
                 "Please set scan.time_to_next_transmit. Currently not set."
             )
 
         # Check if fps is constant
-<<<<<<< HEAD
-        uniq = np.unique(self.time_to_next_transmit, axis=0)  # frame axis
-        assert uniq.shape[0] == 1, "Time to next transmit is not constant"
-
-        # Compute fps
-        time = np.sum(self.time_to_next_transmit[0])
-=======
         uniq = np.unique(self._time_to_next_transmit, axis=0)  # frame axis
         assert uniq.shape[0] == 1, "Time to next transmit is not constant"
 
         # Compute fps
         time = np.sum(self._time_to_next_transmit[0])
->>>>>>> 187996ed
         fps = 1 / time
         return fps
 
