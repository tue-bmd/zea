--- conflicted
+++ resolved
@@ -62,7 +62,7 @@
             fs (float, optional): The sampling rate to sample rf- or
                 iq-signals with. Defaults to 28e6.
             bandwidth_percent: Receive bandwidth of RF signal in % of center
-                frequency. Not necessarily the same as probe bandwidth. Defaults to 200. 
+                frequency. Not necessarily the same as probe bandwidth. Defaults to 200.
             c (float, optional): The speed of sound in m/s. Defaults to 1540.
                 modtype(string, optional): The modulation type. ('rf' or 'iq'). Defaults
                 to 'rf'
@@ -140,15 +140,9 @@
         self._zlims = zlims
 
         #: The number of pixels in the lateral direction in the beamforming : grid
-<<<<<<< HEAD
-        self._Nx = int(Nx) if Nx else self.n_el
-        #: The number of pixels in the axial direction in the beamforming grid
-        self._Nz = int(Nz) if Nz else self.n_el
-=======
         self._Nx = int(Nx) if Nx is not None else None
         #: The number of pixels in the axial direction in the beamforming grid
         self._Nz = int(Nz) if Nz is not None else None
->>>>>>> 7394b820
 
         #: The beamforming grid of shape (Nx, Nz, 3)
         self._grid = None
