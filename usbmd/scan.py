--- conflicted
+++ resolved
@@ -115,11 +115,9 @@
         #: The z_axis locations of the pixels in the beamforming grid
         self.z_axis = np.linspace(*self.zlims, N_ax)
 
-<<<<<<< HEAD
+        check_for_aliasing(self)
+
         #: The beamforming grid of shape (Nx, Nz, 3)
-=======
-        check_for_aliasing(self)
->>>>>>> 5e5e4de0
         self.grid = get_grid(self)
 
 class FocussedScan(Scan):
