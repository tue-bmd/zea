"""Class structures containing parameters defining an ultrasound scan and the
beamforming grid.

- **Author(s)**     : Vincent van de Schaft
- **Date**          : Wed Feb 15 2024
"""

import warnings

import matplotlib.pyplot as plt
import numpy as np

from usbmd.utils.pixelgrid import check_for_aliasing, get_grid
from usbmd.utils.utils import deprecated

SCAN_PARAM_TYPES = {
    "n_ax": int,
    "n_el": int,
    "n_tx": int,
    "n_ch": int,
    "n_frames": int,
    "PRF": float,  # deprecated
    "sampling_frequency": float,
    "center_frequency": float,
    "sound_speed": float,
    "bandwidth_percent": float,
    "t0_delays": np.array,
    "initial_times": np.array,
    "tx_apodizations": np.array,
    "polar_angles": np.array,
    "azimuth_angles": np.array,
    "angles": np.array,  # deprecated
    "focus_distances": np.array,
    "time_to_next_transmit": np.array,
    "probe_geometry": np.array,
    "origin": np.array,
}


def cast_scan_parameters(scan_parameters: dict) -> dict:
    """Casts scan parameters (from hdf5 file) to the correct type.

    Args:
        scan_parameters (dict): The scan parameters.

    Raises:
        ValueError: If an unknown scan parameter is encountered.
    Returns:
        dict: The scan parameters with the correct types.
    """
    # Cast all parameters to the correct type
    for key, value in scan_parameters.items():
        if key in SCAN_PARAM_TYPES:
            scan_parameters[key] = SCAN_PARAM_TYPES[key](value)
        else:
            raise ValueError(f"Unknown scan parameter: {key}.")

    return scan_parameters


class Scan:
    """Scan base class."""

    def __init__(
        self,
        n_tx: int,
        n_ax: int,
        n_el: int,
        center_frequency: float,
        sampling_frequency: float,
        demodulation_frequency: float = None,
        xlims=None,
        ylims=None,
        zlims=None,
        bandwidth_percent: int = 200,
        sound_speed: float = 1540,
        n_ch: int = None,
        Nx: int = None,
        Nz: int = None,
        pixels_per_wvln: int = 3,
        downsample: int = 1,
        polar_angles: np.ndarray = None,
        azimuth_angles: np.ndarray = None,
        t0_delays: np.ndarray = None,
        tx_apodizations: np.ndarray = None,
        focus_distances: np.ndarray = None,
        initial_times: np.ndarray = None,
        selected_transmits: list = None,
        probe_geometry: np.ndarray = None,
        time_to_next_transmit: np.ndarray = None,
    ):
        """Initializes a Scan object representing the number and type of
        transmits, and the target pixels to beamform to.

        The Scan object generates a pixel grid based on Nx, Nz, xlims, and zlims when it
        is initialized. When any of these parameters are changed the grid is recomputed
        automatically.

        Args:
            n_tx (int): The number of transmits to produce a single frame.
            n_ax (int, optional): The number of samples per in a receive
                recording per channel. Defaults to None.
            n_el (int, optional): The number of elements in the array.
            center_frequency (float): The modulation carrier frequency.
            sampling_frequency (float): The sampling rate to sample rf- or
                iq-signals with.
            demodulation_frequency (float): The demodulation frequency.
                Usually set to 0.0 if rf data and to transmit frequency if iq data.
                For iq data it can vary depending on the approach used to defined
                the ultrasound echo center frequency.
            xlims (tuple, optional): The x-limits in the beamforming grid.
                Defaults to (probe_geometry[0, 0], probe_geometry[-1, 0]).
            ylims (tuple, optional): The y-limits in the beamforming grid.
                Defaults to (0, 0).
            zlims (tuple, optional): The z-limits in the beamforming grid.
                Defaults to (0, n_ax * sound_speed / fs / 2).
            bandwidth_percent: Receive bandwidth of RF signal in % of center
                frequency. Not necessarily the same as probe bandwidth. Defaults to 200.
            sound_speed (float, optional): The speed of sound in m/s. Defaults to 1540.
            n_ch (int): The number of channels. This will determine the modulation type.
                Can be either RF (when `n_ch = 1`) or IQ (when `n_ch=2`).
            Nx (int, optional): The number of pixels in the lateral direction
                in the beamforming grid. Defaults to None.
            Nz (int, optional): The number of pixels in the axial direction in
                the beamforming grid. Defaults to None.
            pixels_per_wvln (int, optional): The number of pixels per wavelength
                to use in the beamforming grid. Only used when Nx and Nz are not
                defined. Defaults to 3.
            downsample (int, optional): Decimation factor applied after downconverting
                data to baseband (RF to IQ). Defaults to 1.
            polar_angles (np.ndarray, optional): The polar angles of the
                transmits in radians of shape (n_tx,). These are the angles usually used
                in 2D imaging. Defaults to None.
            azimuth_angles (np.ndarray, optional): The azimuth angles of the
                transmits in radians of shape (n_tx,). These are the angles usually used
                in 3D imaging. Defaults to None.
            t0_delays (np.ndarray, optional): The transmit delays in seconds of
                shape (n_tx, n_el), shifted such that the smallest delay is 0. Defaults
                to None.
            tx_apodizations (np.ndarray, float, optional): The transmit
                apodizations of shape (n_tx, n_el) or a single float to use for all
                apodizations. Defaults to None.
            focus_distances (np.ndarray, optional): The focus distances of the
                transmits in meters of shape (n_tx,). Defaults to None.
            initial_times (np.ndarray, optional): The initial times of the
                transmits in seconds of shape (n_tx,). Defaults to None.
            selected_transmits (int, list, optional): Used to select a subset of the
                transmits to use for beamforming. If set to an integer, then that number
                of transmits is selected as homogeneously as possible. If set to a list
                of integers, then the transmits with those indices are selected. If set
                to None, then all transmits are used. Defaults to None.
            probe_geometry (np.ndarray, optional): (n_el, 3) array with element positions
                in meters. Necessary for automatic xlim calculation if not set. Defaults to None.
            time_to_next_transmit (np.ndarray, float, optional): The time between subsequent
                transmit events of shape (n_tx*n_frames,). Defaults to None.

        Raises:
            NotImplementedError: Initializing from probe not yet implemented.
        """

        # Attributes concerning channel data : The number of transmissions in a frame
        self._n_tx = int(n_tx)
        #: The number of samples per channel per acquisition
        self._n_ax = n_ax
        #: The number of elements in the array
        self._n_el = int(n_el)
        #: The modulation carrier frequency [Hz]
        self.fc = float(center_frequency)
        #: The sampling rate [Hz]
        self.fs = float(sampling_frequency)
        #: The percent bandwidth []
        self.bandwidth_percent = float(bandwidth_percent)
        #: The speed of sound [m/s]
        self.sound_speed = float(sound_speed)
        #: The number of rf/iq channels (1 for rf, 2 for iq)
        self._n_ch = n_ch
        #: The demodulation frequency [Hz]
        self._fdemod = demodulation_frequency
        #: The wavelength of the modulation carrier [m]
        self.wvln = self.sound_speed / self.fc
        #: The number of pixels per wavelength in the beamforming grid
        self.pixels_per_wavelength = pixels_per_wvln
        #: The decimation factor applied after downconverting data to baseband (RF to IQ)
        self.downsample = downsample
        #: The probe geometry of shape (n_el, 3)
        self.probe_geometry = probe_geometry
        #: The time between subsequent transmit events of shape (n_tx*n_frames,)
        self.time_to_next_transmit = time_to_next_transmit

        # Beamforming grid related attributes
        # ---------------------------------------------------------------------
        #: The x-limits of the beamforming grid [m]
        self._xlims = xlims
        #: The y-limits of the beamforming grid [m]
        self._ylims = ylims
        #: The z-limits of the beamforming grid [m]
        self._zlims = zlims

        #: The number of pixels in the lateral direction in the beamforming grid
        self._Nx = int(Nx) if Nx is not None else None
        #: The number of pixels in the axial direction in the beamforming grid
        self._Nz = int(Nz) if Nz is not None else None

        #: The beamforming grid of shape (Nx, Nz, 3)
        self._grid = None

        # Compute the zlims from the other values if not supplied
        if zlims:
            self.zlims = zlims
        else:
            # Compute the depth of the scan from the number of axial samples
            self.zlims = [0, self.sound_speed * self.n_ax / self.fs / 2]
        if ylims:
            self.ylims = ylims
        else:
            self.ylims = [0, 0]
        if xlims:
            self.xlims = xlims
        else:
            # Set the scan limits to the limits of the probe and
            if self.probe_geometry is None:
                raise ValueError(
                    "Please provide probe_geometry or xlims, currently neither is set."
                )
            self.xlims = self.probe_geometry[0, 0], self.probe_geometry[-1, 0]

        self.z_axis = np.linspace(*self.zlims, self.n_ax)

        if initial_times is None:
            warnings.warn("No initial times provided. Assuming all zeros.")
            initial_times = np.zeros(self._n_tx)

        if t0_delays is None:
            warnings.warn(
                "No t0_delays provided. Assuming all zeros and 128 element probe."
            )
            t0_delays = np.zeros((self._n_tx, self._n_el))
        else:
            assert t0_delays.shape == (self._n_tx, self._n_el), (
                f"t0_delays must have shape (n_tx, n_el). "
                f"Got shape {t0_delays.shape}. Please set t0_delays either to None in which "
                f"case all zeros are assumed, or set the n_tx and n_el params to match the "
                "t0_delays shape."
            )

        if tx_apodizations is None:
            warnings.warn(
                "No tx_apodizations provided. Assuming all ones and "
                "128 element probe."
            )
            tx_apodizations = np.ones((self._n_tx, self._n_el))

        if polar_angles is None:
            warnings.warn("No polar_angles provided. Assuming all zeros.")
            polar_angles = np.zeros(self._n_tx)

        if azimuth_angles is None:
            warnings.warn("No azimuth_angles provided. Assuming all zeros.")
            azimuth_angles = np.zeros(self._n_tx)

        if focus_distances is None:
            warnings.warn("No focus_distances provided. Assuming all zeros.")
            focus_distances = np.zeros(self._n_tx)

        self._t0_delays = t0_delays
        self._tx_apodizations = tx_apodizations
        self._polar_angles = polar_angles
        self._angles = polar_angles  # deprecated
        self._azimuth_angles = azimuth_angles
        self._focus_distances = focus_distances
        self._initial_times = initial_times

        self.selected_transmits = selected_transmits

    def _select_transmits(self, selected_transmits):
        """Interprets the selected transmits argument and returns an array of transmit
        indices.

        Args:
            selected_transmits (int, list, None): The selected transmits input. If set
            to an integer, then that number of transmits is selected as homogeneously as
            possible. If set to a list of integers, then the transmits with those
            indices are selected. If set to None, then all transmits are used. Defaults
            to None.

        Returns:
            list: The selected transmits as a list of indices
        """
        if selected_transmits is None:
            return list(range(self._n_tx))

        # 'all', 'center'
        if isinstance(selected_transmits, str):
            if selected_transmits == "all":
                return list(range(self._n_tx))
            elif selected_transmits == "center":
                return [self._n_tx // 2]
            else:
                raise ValueError(
                    f"Invalid value for selected_transmits: {selected_transmits}."
                )

        if isinstance(selected_transmits, int):
            # Do an error check if the number of selected transmits is not too large
            assert selected_transmits <= self._n_tx, (
                f"Number of selected transmits ({selected_transmits}) "
                f"exceeds number of transmits in scan ({self._n_tx})."
            )

            # If the number of selected transmits is 1, then pick the middle transmit
            if selected_transmits == 1:
                tx_indices = [self._n_tx // 2]
            else:
                # Compute selected_transmits evenly spaced indices for reduced angles
                tx_indices = np.linspace(0, self._n_tx - 1, selected_transmits)

                # Round the computed angles to integers and turn into list
                tx_indices = list(np.rint(tx_indices).astype("int"))

            return list(tx_indices)

        if isinstance(selected_transmits, list):
            assert all(
                isinstance(n, int) for n in selected_transmits
            ), "selected_transmits must be a list of integers."
            # Check if the selected transmits are not too large
            assert all(n < self._n_tx for n in selected_transmits), (
                f"Selected transmits {selected_transmits} exceed the number of "
                f"transmits in the scan ({self._n_tx})."
            )

            return selected_transmits

    @property
    def selected_transmits(self):
        """Used to select a subset of the transmits to use for beamforming. If set to an
        integer, then that number of transmits is selected as homogeneously as possible.
        If set to a list of integers, then the transmits with those indices are
        selected. If set to None, then all transmits are used. Defaults to None."""
        return self._selected_transmits

    @selected_transmits.setter
    def selected_transmits(self, value):
        self._selected_transmits = self._select_transmits(value)
        check_for_aliasing(self)

    @property
    def n_tx(self):
        """The number of transmits to produce a single frame."""
        return len(self.selected_transmits)

    @property
    def n_ax(self):
        """The number of samples in a receive recording per channel."""
        return int(np.ceil(self._n_ax / self.downsample))

    @property
    def n_el(self):
        """The number of elements in the array."""
        return self._n_el

    @property
    def n_ch(self):
        """The number of channels."""
        return self._n_ch

    @n_ch.setter
    def n_ch(self, value):
        self._n_ch = value
        self._fdemod = None  # Reset fdemod
        warnings.warn(
            f"Resetting fdemod to {self.fdemod} because n_ch was changed to {value}."
        )

    @property
    def fdemod(self):
        """The demodulation frequency."""
        if self._fdemod is not None:
            return self._fdemod

        if self.n_ch is None:
            raise ValueError(
                "Please set scan.n_ch or scan.fdemod. Currently neither is set.\n"
                "\tif n_ch is set to 1 (RF), then fdemod is set to 0.0.\n"
                "\tif n_ch is set to 2 (IQ), then fdemod is set to fc.\n"
                "\tfdemod can be set to any other value manually."
            )

        return self.fc if self.n_ch == 2 else 0.0

    @fdemod.setter
    def fdemod(self, value):
        self._fdemod = value

    @property
    def t0_delays(self):
        """The transmit delays in seconds of shape (n_tx, n_el), shifted such that the
        smallest delay is 0. For instance for a straight planewave transmit all delays
        are zero."""
        return self._t0_delays[self.selected_transmits]

    @property
    def tx_apodizations(self):
        """The transmit apodizations of shape (n_tx, n_el) or a single float to use for
        all apodizations. These values indicate both windowing (apodization) over the
        aperture and the subaperture that is used during transmit."""
        return self._tx_apodizations[self.selected_transmits]

    @property
    def polar_angles(self):
        """The polar angles of the transmits in radians of shape (n_tx,). These are the
        angles usually used in 2D imaging."""
        return self._polar_angles[self.selected_transmits]

    @deprecated("Scan.polar_angles")
    @property
    def angles(self):
        """Identical to `Scan.polar_angles`. This attribute is added for backward
        compatibility."""
        return self.polar_angles

    @property
    def azimuth_angles(self):
        """The azimuth angles of the transmits in radians of shape (n_tx,). These are
        the angles usually used in 3D imaging."""
        return self._azimuth_angles[self.selected_transmits]

    @property
    def focus_distances(self):
        """The focus distances of the transmits in meters of shape (n_tx,). These are
        the distances of the virtual focus points from the origin. For a planewave
        these should be set to Inf."""
        return self._focus_distances[self.selected_transmits]

    @property
    def initial_times(self):
        """The initial times of the transmits in seconds of shape (n_tx,). These are the
        time intervals between the first element firing and the first sample in the
        receive recording."""
        return self._initial_times[self.selected_transmits]

    @property
    def Nx(self):
        """The number of pixels in the lateral direction in the beamforming
        grid."""
        return self._Nx

    @Nx.setter
    def Nx(self, value):
        self._Nx = value
        self._grid = None

    @property
    def Nz(self):
        """The number of pixels in the axial direction in the beamforming grid."""
        return self._Nz

    @Nz.setter
    def Nz(self, value):
        self._Nz = value
        self._grid = None

    @property
    def xlims(self):
        """The x-limits of the beamforming grid [m]."""
        return self._xlims

    @xlims.setter
    def xlims(self, value):
        self._xlims = value
        self._grid = None

    @property
    def ylims(self):
        """The y-limits of the beamforming grid [m]."""
        return self._ylims

    @ylims.setter
    def ylims(self, value):
        self._ylims = value
        self._grid = None

    @property
    def zlims(self):
        """The z-limits of the beamforming grid [m]."""
        return self._zlims

    @zlims.setter
    def zlims(self, value):
        self._zlims = value
        self._grid = None

    @property
    def grid(self):
        """The beamforming grid of shape (Nx, Nz, 3)."""
        if self._grid is None:
            self._grid = get_grid(self)
        return self._grid


class FocussedScan(Scan):
    """
    Class representing a focussed beam scan where every transmit has a beam origin,
    angle, and focus defined.
    """


class PlaneWaveScan(Scan):
    """
    Class representing a plane wave scan. Supplied with an array of angles instead of
    with focus distances or t0_delays.
    """

    def __init__(
        self,
        angles=None,
        n_tx=75,
        n_el=128,
        n_ch=1,
        xlims=(-0.01, 0.01),
        ylims=(0, 0),
        zlims=(0, 0.04),
        center_frequency=7e6,
        sampling_frequency=28e6,
        demodulation_frequency=0.0,
        sound_speed=1540,
        n_ax=3328,
        Nx=128,
        Nz=128,
        pixels_per_wvln=3,
        polar_angles=None,
        azimuth_angles=None,
        tx_apodizations=None,
        downsample=1,
        initial_times=None,
        selected_transmits=None,
    ):
        """
        Initializes a PlaneWaveScan object.

        Args:
            angles (list, optional): The angles of the planewaves. Defaults to
                None.
            n_tx (int): The number of transmits to produce a single frame. xlims (tuple,
                optional): The x-limits in the beamforming grid.
                Defaults to (-0.01, 0.01).
            n_el (int, optional): The number of elements in the array. Defaults to 128.
            n_ch (int): The number of channels. Defaults to 1.
            center_frequency (float): The modulation carrier frequency.
            sampling_frequency (float): The sampling rate to sample rf- or
                iq-signals with.
            demodulation_frequency (float): The demodulation frequency. Defaults to 0.
            ylims (tuple, optional): The y-limits in the beamforming grid.
                Defaults to (0, 0).
            zlims (tuple, optional): The z-limits in the beamforming grid.
                Defaults to (0,0.04).
            sound_speed (float, optional): The speed of sound in m/s. Defaults to 1540.
            n_ax (int, optional): The number of samples per in a receive
                recording per channel. Defaults to None.
            Nx (int, optional): The number of pixels in the lateral direction
                in the beamforming grid. Defaults to None.
            Nz (int, optional): The number of pixels in the axial direction in
                the beamforming grid. Defaults to None.
            polar_angles (np.ndarray, optional): The polar angles of the
                transmits in radians of shape (n_tx,). These are the angles usually used
                in 2D imaging. Defaults to None.
            azimuth_angles (np.ndarray, optional): The azimuth angles of the
                transmits in radians of shape (n_tx,). These are the angles usually used
                in 3D imaging. Defaults to None.
            t0_delays (np.ndarray, optional): The transmit delays in seconds of
                shape (n_tx, n_el), shifted such that the smallest delay is 0. Defaults
                to None.
            tx_apodizations (np.ndarray, float, optional): The transmit
                apodizations of shape (n_tx, n_el) or a single float to use for all
                apodizations. Defaults to None.
            pixels_per_wvln (int, optional): The number of pixels per wavelength
                to use in the beamforming grid. Only used when Nx and Nz are not
                defined. Defaults to 3.
            focus_distances (np.ndarray, optional): The focus distances of the
                transmits in meters of shape (n_tx,). Defaults to None.
            downsample (int, optional): Decimation factor applied after downconverting
                data to baseband (RF to IQ). Defaults to 1.
            initial_times (np.ndarray, optional): The initial times of the
                transmits in seconds of shape (n_tx,). Defaults to None.
            selected_transmits (int, list, optional): Used to select a subset of the
                transmits to use for beamforming. If set to an integer, then that number
                of transmits is selected as homogeneously as possible. If set to a list
                of integers, then the transmits with those indices are selected. If set
                to None, then all transmits are used. Defaults to None.

        Raises:
            ValueError: If selected_transmits has an invalid value.
        """
        assert (
            angles is not None or polar_angles is not None
        ), "Please provide angles at which plane wave dataset was recorded"
        if angles is not None:
            self._angles = angles
            self._polar_angles = angles
        else:
            self._angles = polar_angles
            self._polar_angles = polar_angles

        # Pass all arguments to the Scan base class
        super().__init__(
            n_tx=n_tx,
            n_el=n_el,
            n_ch=n_ch,
            xlims=xlims,
            ylims=ylims,
            zlims=zlims,
            center_frequency=center_frequency,
            sampling_frequency=sampling_frequency,
            demodulation_frequency=demodulation_frequency,
            sound_speed=sound_speed,
            n_ax=n_ax,
            Nx=Nx,
            Nz=Nz,
            pixels_per_wvln=pixels_per_wvln,
            polar_angles=polar_angles,
            azimuth_angles=azimuth_angles,
            tx_apodizations=tx_apodizations,
            downsample=downsample,
            initial_times=initial_times,
            selected_transmits=selected_transmits,
            focus_distances=np.inf * np.ones(n_tx),
        )


class DivergingWaveScan(Scan):
    """Class representing a scan with diverging wave transmits."""

    def __init__(
        self,
        n_tx=75,
        n_el=128,
        n_ch=1,
        xlims=(-0.01, 0.01),
        ylims=(0, 0),
        zlims=(0, 0.04),
        center_frequency=7e6,
        sampling_frequency=28e6,
        demodulation_frequency=0.0,
        sound_speed=1540,
        n_ax=256,
        Nx=128,
        Nz=128,
        downsample=1,
        focus=None,
    ):
        super().__init__(
            n_tx=n_tx,
            n_el=n_el,
            n_ch=n_ch,
            xlims=xlims,
            ylims=ylims,
            zlims=zlims,
            center_frequency=center_frequency,
            sampling_frequency=sampling_frequency,
            demodulation_frequency=demodulation_frequency,
            sound_speed=sound_speed,
            n_ax=n_ax,
            Nx=Nx,
            Nz=Nz,
            downsample=downsample,
            initial_times=None,
        )

        self.focus = focus
        raise NotImplementedError("CircularWaveScan has not been implemented.")


def compute_t0_delays_planewave(
    probe_geometry, polar_angles, azimuth_angles=0, sound_speed=1540
):
    """Computes the transmit delays for a planewave, shifted such that the
    first element fires at t=0.

    Args:
        probe_geometry (np.ndarray): The positions of the elements in the array of
            shape (n_el, 3).
        polar_angles (np.ndarray): The polar angles of the planewave in radians of shape (n_tx,).
        azimuth_angles (np.ndarray, optional): The azimuth angles of the planewave
            in radians of shape (n_tx,). Defaults to 0.
        sound_speed (float, optional): The speed of sound. Defaults to 1540.

    Returns:
        np.ndarray: The transmit delays for each element of shape (n_tx, n_el).
    """
    # Convert single angles to arrays for broadcasting
    polar_angles = np.atleast_1d(polar_angles)
    azimuth_angles = np.atleast_1d(azimuth_angles)

    # Compute v for all angles
    v = np.stack(
        [
            np.sin(polar_angles) * np.cos(azimuth_angles),
            np.sin(polar_angles) * np.sin(azimuth_angles),
            np.cos(polar_angles),
        ],
        axis=-1,
    )

    # Compute the projection of the element positions onto the wave vectors
<<<<<<< HEAD
    projection = np.sum(probe_geometry[:, None, :] * v, axis=-1).T
=======
    projection = np.sum(probe_geometry[:, None, :] * v, axis=-1)
>>>>>>> bd243bb0

    # Convert from distance to time to compute the transmit delays.
    t0_delays_not_zero_aligned = projection / sound_speed

    # The smallest (possibly negative) time corresponds to the moment when
    # the first element fires.
<<<<<<< HEAD
    t_first_fire = np.min(t0_delays_not_zero_aligned, axis=1)
=======
    t_first_fire = np.min(projection, axis=-1) / sound_speed
>>>>>>> bd243bb0

    # The transmit delays are the projection minus the offset. This ensures
    # that the first element fires at t=0.
    t0_delays = t0_delays_not_zero_aligned - t_first_fire[:, None]
<<<<<<< HEAD
=======

>>>>>>> bd243bb0
    return t0_delays


def compute_t0_delays_focused(
    origin,
    focus_distance,
    probe_geometry,
    polar_angles,
    azimuth_angles=0,
    sound_speed=1540,
):
    """Computes the transmit delays for a focused transmit, shifted such that
    the first element fires at t=0.

    Args:
        origin (np.ndarray): The origin of the focused transmit of shape (3,).
        focus_distance (float): The distance to the focus.
        probe_geometry (np.ndarray): The positions of the elements in the array of
            shape (element, 3).
        polar_angles (np.ndarray): The polar angles of the planewave in radians.
        azimuth_angles (np.ndarray, optional): The azimuth angles of the planewave
            in radians. Defaults to 0.
        sound_speed (float, optional): The speed of sound. Defaults to 1540.

    Returns:
        np.ndarray: The transmit delays for each element of shape (n_tx, element).
    """
    # Convert single angles to arrays for broadcasting
    polar_angles = np.atleast_1d(polar_angles)
    azimuth_angles = np.atleast_1d(azimuth_angles)

    # Compute v for all angles
    v = np.stack(
        [
            np.sin(polar_angles) * np.cos(azimuth_angles),
            np.sin(polar_angles) * np.sin(azimuth_angles),
            np.cos(polar_angles),
        ],
        axis=-1,
    )

    # Add a new dimension for broadcasting
    v = np.expand_dims(v, axis=1)

    # Compute the location of the virtual source by adding the focus distance
    # to the origin along the wave vectors.
    virtual_sources = origin + focus_distance * v

    # Compute the distances between the virtual sources and each element
    dist = np.linalg.norm(virtual_sources - probe_geometry, axis=-1)

    # Adjust distances based on the direction of focus
    dist *= -np.sign(focus_distance)

    # Convert from distance to time to compute the
    # transmit delays/travel times.
    travel_times = dist / sound_speed

    # The smallest (possibly negative) time corresponds to the moment when
    # the first element fires.
    t_first_fire = np.min(travel_times, axis=1)

    # Shift the transmit delays such that the first element fires at t=0.
    t0_delays = travel_times - t_first_fire[:, None]

    return t0_delays.T


def plot_t0_delays(t0_delays):
    """Plot the t0_delays for each transducer element
    Elements are on the x-axis, and the t0_delays are on the y-axis.
    We plot multiple lines for each angle/transmit in the scan object."""
    n_tx = t0_delays.shape[0]
    _, ax = plt.subplots()
    for tx in range(n_tx):
        ax.plot(t0_delays[tx], label=f"Transmit {tx}")
    ax.set_xlabel("Element number")
    ax.set_ylabel("t0 delay [s]")
    plt.show()<|MERGE_RESOLUTION|>--- conflicted
+++ resolved
@@ -702,30 +702,18 @@
     )
 
     # Compute the projection of the element positions onto the wave vectors
-<<<<<<< HEAD
     projection = np.sum(probe_geometry[:, None, :] * v, axis=-1).T
-=======
-    projection = np.sum(probe_geometry[:, None, :] * v, axis=-1)
->>>>>>> bd243bb0
 
     # Convert from distance to time to compute the transmit delays.
     t0_delays_not_zero_aligned = projection / sound_speed
 
     # The smallest (possibly negative) time corresponds to the moment when
     # the first element fires.
-<<<<<<< HEAD
     t_first_fire = np.min(t0_delays_not_zero_aligned, axis=1)
-=======
-    t_first_fire = np.min(projection, axis=-1) / sound_speed
->>>>>>> bd243bb0
 
     # The transmit delays are the projection minus the offset. This ensures
     # that the first element fires at t=0.
     t0_delays = t0_delays_not_zero_aligned - t_first_fire[:, None]
-<<<<<<< HEAD
-=======
-
->>>>>>> bd243bb0
     return t0_delays
 
 
