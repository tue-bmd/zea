"""Class structures containing parameters defining an ultrasound scan and the
beamforming grid.

- **Author(s)**     : Vincent van de Schaft
- **Date**          : Wed Feb 15 2024
"""
import warnings
import numpy as np
<<<<<<< HEAD
from usbmd.utils.pixelgrid import get_grid
=======

from usbmd.utils.pixelgrid import check_for_aliasing, get_grid

_MOD_TYPES = [None, "rf", "iq"]
>>>>>>> b00cdead


class Scan:
    """Scan base class."""
<<<<<<< HEAD
=======

    def __init__(
        self,
        N_tx=75,
        xlims=(-0.01, 0.01),
        ylims=(0, 0),
        zlims=(0, 0.04),
        fc=7e6,
        fs=28e6,
        c=1540,
        modtype="rf",
        N_ax=3328,
        Nx=None,
        Nz=None,
        pixels_per_wvln=3,
        polar_angles=None,
        azimuth_angles=None,
        t0_delays=None,
        focus_distances=None,
        downsample=1,
        initial_times=None,
    ):
        """
        Initializes a Scan object representing the number and type of transmits,
        and the target pixels to beamform to.
>>>>>>> b00cdead

    def __init__(self, N_tx, fc=7e6, fs=28e6, c=1540, modtype='rf', N_ax=3328,
                 initial_times=None, t0_delays=None, tx_apodizations=None,
                 polar_angles=None, azimuth_angles=None,
                 focus_distances=None, Nx=128, Nz=128,
                 xlims=(-0.01, 0.01), ylims=(0, 0),
                 zlims=(0, 0.04), pixels_per_wvln=3, downsample=1):
        """Initializes a Scan object representing the number and type of
        transmits, and the target pixels to beamform to.

        The Scan object generates a pixel grid based on Nx, Nz, xlims, and
        zlims when it is initialized. When any of these parameters are changed
        the grid is recomputed automatically.

        Args:
            N_tx (int): The number of transmits to produce a single frame.
            fc (float, optional): The modulation carrier frequency.
                Defaults to 7e6.
            fs (float, optional): The sampling rate to sample rf- or
                iq-signals with. Defaults to 28e6.
            c (float, optional): The speed of sound in m/s. Defaults to 1540.
                modtype(string, optional): The modulation type. ('rf' or 'iq').
                Defaults to 'rf'
            N_ax (int, optional): The number of samples per in a receive
                recording per channel. Defaults to None.
            initial_times (np.ndarray, optional): The initial times of the
                transmits in seconds of shape (N_tx,). Defaults to None.
            t0_delays (np.ndarray, optional): The transmit delays in seconds of
                shape (N_tx, n_el), shifted such that the smallest delay is 0.
                Defaults to None.
            tx_apodizations (np.ndarray, float, optional): The transmit
                apodizations of shape (N_tx, n_el) or a single float to use for
                all apodizations. Defaults to None.
            Nx (int, optional): The number of pixels in the lateral direction
                in the beamforming grid. Defaults to None.
            Nz (int, optional): The number of pixels in the axial direction in
                the beamforming grid. Defaults to None.
            xlim (tuple, optional): The x-limits in the beamforming grid.
                Defaults to (-0.01, 0.01).
            ylim (tuple, optional): The y-limits in the beamforming grid.
                Defaults to (0, 0).
            zlim (tuple, optional): The z-limits in the beamforming grid.
                Defaults to (0,0.04).
            pixels_per_wvln (int, optional): The number of pixels per wavelength
                to use in the beamforming grid. Only used when Nx and Nz are not
                defined. Defaults to 3.
            downsample (int, optional): Decimation factor applied after downconverting
                data to baseband (RF to IQ). Defaults to 1.

        Raises:
            NotImplementedError: Initializing from probe not yet implemented.
        """
        assert modtype in _MOD_TYPES, "modtype must be either 'rf' or 'iq'."

        # Attributes concerning channel data
        #: The number of transmissions in a frame
        self.N_tx = N_tx
        #: The modulation carrier frequency [Hz]
        self.fc = fc
        #: The sampling rate [Hz]
        self.fs = fs
        #: The speed of sound [m/s]
        self.c = c
        #: The modulation type of the raw data ('rf' or 'iq')
        self.modtype = modtype
        #: The number of samples per channel per acquisition
        self.N_ax = N_ax // downsample
<<<<<<< HEAD
        #: The demodulation frequency [Hz]
        self.fdemod = self.fc if modtype == 'iq' else 0.
        #: The number of rf/iq channels (1 for rf, 2 for iq)
        self.n_ch = 2 if modtype == 'iq' else 1
        #: The wavelength of the modulation carrier [m]
=======
        #: ?
        self.fdemod = self.fc if modtype == "iq" else 0.0
        #: The number of channels in a single receive recording. For IQ-data
        #: there are 2 channels (the I and the Q channel). For rf-data there
        #: is only 1 channel.
        self.N_ch = 2 if modtype == "iq" else 1
        #: The wavelength of the carrier signal
>>>>>>> b00cdead
        self.wvln = self.c / self.fc
        #: The number of pixels per wavelength in the beamforming grid
        self.pixels_per_wavelength = pixels_per_wvln

        # Beamforming grid related attributes
        # ---------------------------------------------------------------------
        #: The x-limits of the beamforming grid [m]
        self._xlims = xlims
        #: The y-limits of the beamforming grid [m]
        self._ylims = ylims
        #: The z-limits of the beamforming grid [m]
        self._zlims = zlims

        #: The number of pixels in the lateral direction in the beamforming
        #: grid
        self._Nx = Nx
        #: The number of pixels in the axial direction in the beamforming grid
        self._Nz = Nz

        #: The beamforming grid of shape (Nx, Nz, 3)
        self._grid = None

        # Compute the zlims from the other values if not supplied
        if zlims:
            self.zlims = zlims
        else:
            self.zlims = [0, self.c * self.N_ax / self.fs / 2]
            print(self.zlims)

        self.z_axis = np.linspace(*self.zlims, N_ax)

        if initial_times is None:
            warnings.warn('No initial times provided. Assuming all zeros.')
            initial_times = np.zeros(N_tx)

        self.initial_times = initial_times

        if t0_delays is None:
            warnings.warn('No t0_delays provided. Assuming all zeros and '
                          '128 element probe.')
            t0_delays = np.zeros((N_tx, 128))
        self.t0_delays = t0_delays

        if tx_apodizations is None:
            warnings.warn('No tx_apodizations provided. Assuming all ones and '
                          '128 element probe.')
            tx_apodizations = np.ones((N_tx, 128))
        self.tx_apodizations = tx_apodizations

        if polar_angles is None:
            warnings.warn('No polar_angles provided. Assuming all zeros.')
            polar_angles = np.zeros(N_tx)
        self.polar_angles = polar_angles
        self.angles = self.polar_angles

        if azimuth_angles is None:
            warnings.warn('No azimuth_angles provided. Assuming all zeros.')
            azimuth_angles = np.zeros(N_tx)
        self.azimuth_angles = azimuth_angles

        if focus_distances is None:
            warnings.warn('No focus_distances provided. Assuming all zeros.')
            focus_distances = np.zeros(N_tx)
        self.focus_distances = focus_distances

    # def add_transmit(self, index, t0_delays, tx_apodizations, c, initial_time=0.0):
    #     """Adds a transmit to the scan.

    #     Args:
    #         index (int): The index of the transmit.
    #         t0_delays (np.ndarray): The transmit delays in seconds of shape
    #             (n_el,), shifted such that the smallest delay is 0.
    #         tx_apodizations (np.ndarray, float): The transmit apodizations of
    #             shape (n_el,) or a single float to use for all
    #             apodizations.
    #         c (float): The speed of sound in m/s.
    #         initial_time (float, optional): The initial time of the transmit
    #             in seconds. Defaults to 0.0.

    #     """
    #     assert isinstance(tx_apodizations, (np.ndarray, float)), \
    #         "tx_apodizations must be a numpy array or a float."
    #     assert isinstance(t0_delays, np.ndarray), \
    #         "tx_delays must be a numpy array."

    #     if isinstance(tx_apodizations, float):
    #         # Set the transmit apodizations to all ones if not supplied
    #         tx_apodizations = np.ones_like(t0_delays)*tx_apodizations

    #     self.initial_times[index] = initial_time
    #     self.t0_delays[index] = t0_delays
    #     self.tx_apodizations[index] = tx_apodizations

    # def add_planewave_transmit(self, ele_pos, polar_angle, azimuth_angle=0,
    #                            apodization=1., c=1540, initial_time=0.0):
    #     """Adds a planewave transmit to the scan.

    #     Args:
    #         ele_pos (np.ndarray): The element positions in meters of shape
    #             (n_el, 3).
    #         polar_angle (float): The polar angle of the planewave wave vector
    #             in degrees. (This is the one that is used in 2D imaging.)
    #         azimuth_angle (float): The azimuth angle of the planewave wave
    #             vector in degrees. (This is the one that is used in 3D
    #             imaging.)
    #         focus_distance (float): The focus of the planewave in meters.
    #         apodization (float, optional): The apodization to use for the
    #             transmit. Defaults to 1.
    #         c (float): The speed of sound in m/s.
    #         initial_time (float, optional): The initial time of the transmit
    #             in seconds. Defaults to 0.0.
    #     """

    #     # Create a new transmit object and add it to the list of transmits
    #     transmit = PlanewaveTransmit(ele_pos, polar_angle, azimuth_angle,
    #                                  apodization, c, initial_time)
    #     self.transmits.append(transmit)

    @property
    def Nx(self):
        """The number of pixels in the lateral direction in the beamforming
        grid."""
        return self._Nx

    @Nx.setter
    def Nx(self, value):
        self._Nx = value
        self._grid = None

    @property
    def Nz(self):
        """The number of pixels in the axial direction in the beamforming
        grid."""
        return self._Nz

    @Nz.setter
    def Nz(self, value):
        self._Nz = value
        self._grid = None

    @property
    def xlims(self):
        """The x-limits of the beamforming grid [m]."""
        return self._xlims

    @xlims.setter
    def xlims(self, value):
        self._xlims = value
        self._grid = None

    @property
    def ylims(self):
        """The y-limits of the beamforming grid [m]."""
        return self._ylims

    @ylims.setter
    def ylims(self, value):
        self._ylims = value
        self._grid = None

    @property
    def zlims(self):
        """The z-limits of the beamforming grid [m]."""
        return self._zlims

    @zlims.setter
    def zlims(self, value):
        self._zlims = value
        self._grid = None

    @property
    def grid(self):
        """The beamforming grid of shape (Nx, Nz, 3)."""
        if self._grid is None:
            self._grid = get_grid(self)
        return self._grid



class FocussedScan(Scan):
    """
    Class representing a focussed beam scan where every transmit has a beam
    origin, angle, and focus defined.

        Args:
            probe (Probe, str, optional): Probe object to read values from or
                probe name to initialize. Defaults to None.
            n_tx (int, optional): The number of transmits to produce a single
                frame. Defaults to 75.
            xlim (tuple, optional): The x-limits in the beamforming grid.
                Defaults to (-0.01, 0.01).
            ylim (tuple, optional): The y-limits in the beamforming grid.
                Defaults to (0, 0).
            zlim (tuple, optional): The z-limits in the beamforming grid.
                Defaults to (0,0.04).
            fc (float, optional): The modulation carrier frequency.
                Defaults to 7e6.
            fs (float, optional): The sampling rate to sample rf- or
                iq-signals with. Defaults to 28e6.
            c (float, optional): The speed of sound in m/s. Defaults to 1540.
                modtype(string, optional): The modulation type. ('rf' or 'iq').
                Defaults to 'rf'
            N_ax (int, optional): The number of samples per in a receive
                recording per channel. Defaults to None.
            origins (ndarray, optional): The origins of the beams of shape
                (tx, 3). Defaults to None.
            focus_distances (ndarray, optional): The focus distances of the
                beams in m of shape (tx,). Defaults to None.
            Nx (int, optional): The number of pixels in the lateral direction
                in the beamforming grid. Defaults to None.
            Nz (int, optional): The number of pixels in the axial direction in
                the beamforming grid. Defaults to None.
            pixels_per_wvln (int, optional): The number of pixels per wavelength
                to use in the beamforming grid. Only used when Nx and Nz are not
                defined. Defaults to 3.
            downsample (int, optional): Decimation factor applied after downconverting
                data to baseband (RF to IQ). Defaults to 1.
    """

<<<<<<< HEAD
    def __init__(self, angles, origins, focus_distances, *args, **kwargs):
        super().__init__(*args, **kwargs)
=======
    def __init__(
        self,
        N_tx=75,
        xlims=(-0.01, 0.01),
        ylims=(0, 0),
        zlims=(0, 0.04),
        fc=7e6,
        fs=28e6,
        c=1540,
        modtype="rf",
        N_ax=256,
        origins=None,
        focus_distances=None,
        Nx=128,
        Nz=128,
        angles=None,
        downsample=1,
        initial_times=None,
    ):
        super().__init__(
            N_tx=N_tx,
            xlims=xlims,
            ylims=ylims,
            zlims=zlims,
            fc=fc,
            fs=fs,
            c=c,
            modtype=modtype,
            N_ax=N_ax,
            Nx=Nx,
            Nz=Nz,
            downsample=downsample,
        )
>>>>>>> b00cdead

        # TODO: Change to vfocus?
        self.origins = origins
        self.focus_distances = focus_distances
        self.angles = angles


class PlaneWaveScan(Scan):
    """
    Class representing a plane wave scan where every transmit has an angle.
    """

<<<<<<< HEAD
    def __init__(self, xlims=(-0.01, 0.01), ylims=(0, 0), zlims=(0, 0.04),
                 fc=7e6, fs=28e6, c=1540, modtype='rf',N_ax=256, Nx=128,
                 Nz=128, downsample=1, angles=None,
                 n_angles=None, initial_times=None):
=======
    def __init__(
        self,
        N_tx=75,
        xlims=(-0.01, 0.01),
        ylims=(0, 0),
        zlims=(0, 0.04),
        fc=7e6,
        fs=28e6,
        c=1540,
        modtype="rf",
        N_ax=256,
        Nx=None,
        Nz=None,
        downsample=1,
        pixels_per_wvln=3,
        angles=None,
        n_angles=None,
        initial_times=None,
    ):
>>>>>>> b00cdead
        """
        Initializes a PlaneWaveScan object.

        Args:
            n_tx (int, optional): The number of planewave transmits. Defaults
                to 75.
            xlims (tuple, optional): The min and max x value in beamforming
                grid. Defaults to (-0.01, 0.01).
            ylims (tuple, optional): _description_. Defaults to (0, 0).
            zlims (tuple, optional): _description_. Defaults to (0, 0.04).
            fc (float, int, optional): The carrier frequency. Defaults to 7e6.
            fs (float, int, optional): The sampling rate. Defaults to 28e6.
            c (int, optional): The assumed speed of sound. Defaults to 1540.
            modtype (str, optional): The modulation type (rf or iq). Defaults
                to 'rf'.
            N_ax (int, optional): The number of axial samples per element per
                transmit. Defaults to 256.
            Nx (int, optional): The number of pixels in the x direction in the
                beamforming grid. Defaults to 128.
            Nz (int, optional): The number of pixels in the z direction in the
                beamforming grid. Defaults to 128.
            angles (list, optional): The angles of the planewaves. Defaults to
                None.
            n_angles (int, list, optional): The number of angles to use for
                beamforming. The angles will be sampled evenly from the angles
                list. Alternatively n_angles can contain a list of indices to
                use. Defaults to None.

        Raises:
            ValueError: If n_angles has an invalid value.
        """

<<<<<<< HEAD
        super().__init__(xlims=xlims, ylims=ylims, zlims=zlims, fc=fc, fs=fs,
                         c=c, modtype=modtype, N_ax=N_ax, Nx=Nx, Nz=Nz,
                         downsample=downsample)

        assert angles is not None, \
            'Please provide angles at which plane wave dataset was recorded'
=======
        super().__init__(
            N_tx=N_tx,
            xlims=xlims,
            ylims=ylims,
            zlims=zlims,
            fc=fc,
            fs=fs,
            c=c,
            modtype=modtype,
            N_ax=N_ax,
            Nx=Nx,
            Nz=Nz,
            downsample=downsample,
            pixels_per_wvln=pixels_per_wvln,
        )

        assert (
            angles is not None
        ), "Please provide angles at which plane wave dataset was recorded"
>>>>>>> b00cdead
        self.angles = angles
        if n_angles:
            if isinstance(n_angles, list):
                try:
                    self.n_angles = n_angles
                    self.angles = self.angles[n_angles]
                except Exception as exc:
                    raise ValueError(
<<<<<<< HEAD
                        'Angle indexing does not match the number of '
                        'recorded angles') from exc
            elif n_angles > len(self.angles):
                raise ValueError(
                    f'Number of angles {n_angles} specified supersedes '
                    f'number of recorded angles {len(self.angles)}.'
=======
                        "Angle indexing does not match the number of recorded angles"
                    ) from exc
            elif n_angles > len(self.angles):
                raise ValueError(
                    f"Number of angles {n_angles} specified supersedes "
                    f"number of recorded angles {len(self.angles)}."
>>>>>>> b00cdead
                )
            else:
                # Compute n_angles evenly spaced indices for reduced angles
                angle_indices = np.linspace(0, len(self.angles) - 1, n_angles)
                # Round the computed angles to integers and turn into list
                angle_indices = list(np.rint(angle_indices).astype("int"))
                # Store the values and indices in the object
                self.n_angles = angle_indices
                self.angles = self.angles[angle_indices]
        else:
            self.n_angles = list(range(len(self.angles)))

        self.N_tx = len(self.angles)


class DivergingWaveScan(Scan):
    """Class representing a scan with diverging wave transmits."""

<<<<<<< HEAD
    def __init__(self, focus, *args, **kwargs):

        # super().__init__(xlims=xlims, ylims=ylims, zlims=zlims, fc=fc, fs=fs,
        #                  c=c, modtype=modtype, N_ax=N_ax, Nx=Nx, Nz=Nz,
        #                  downsample=downsample)

        self.focus = focus
        raise NotImplementedError('DivergingWaveScan has not been implemented.')


class Transmit:
    """Transmit class for storing the parameters of a single transmit."""

    def __init__(self, t0_delays, tx_apodizations=1.0, initial_time=0) -> None:
        """Initializes a Transmit object.

        Args:
            t0_delays (np.ndarray, optional): The transmit delays for each
                element of shape (n_el,) (This is the time delay between the
                first element firing and this element firing). Defaults to
                None in which case tzero is set to all zeros.
            tx_apodizations (np.ndarray, float, optional): The transmit
                apodizations for each element of shape (n_el,) or a float
                value in which case the apodization will be the same for all
                elements. Defaults to 1.0 in which case the apodization is set
                to all ones.
            initial_time (float, optional): The time instant at which the
                A/D conversion starts and records the first sample, where t=0
                is defined as the moment the first element starts firing.
                Defaults to 0.0.
        """

        #: The transmit apodizations of shape (n_el,)
        self.tx_apodizations = tx_apodizations

        # Set to all ones if not supplied
        if isinstance(tx_apodizations, float):
            self.tx_apodizations = np.ones_like(t0_delays)

        #: The transmit delays for each element (This is the time delay between
        #: the first element firing and this element firing)
        self.t0_delays = t0_delays

        #: The time instant at which the A/D conversion starts and records the
        # first sample, where t=0 is defined as the moment the first element
        # starts firing. Defaults to 0.0.
        self.initial_time = initial_time

    def _compute_tx_delays(self, pixels, ele_pos, c=1540):
        """Computes the transmit delays for every pixel in `pixels`.
        That is the time delay between the first element firing and the
        wavefront reaching each pixel.

        Args:
            pixels (np.ndarray): The pixel positions in the array of shape
                (n_pixels, 3).
            ele_pos (np.ndarray): The positions of the elements in the array of
                shape (element, 3).
            c (float, optional): The speed of sound in m/s. Defaults to 1540.

        Returns:
            np.ndarray: The transmit delays for each pixel in s.
        """
        # Add an element dimension to pixels (el, pix, xyz)
        pixels = pixels[None]
        # Add a pixel dimension to ele_pos (el, pix, xyz)
        ele_pos = ele_pos[:, None]
        # Compute the distances between each pixel and each element
        # This brings dists to shape (el, pix)
        dists = np.linalg.norm(pixels-ele_pos, axis=2)
        # Compute the transmit delays
        tx_delays = dists/c
        # Add the transmit delays prior to firing for each element
        tx_delays += self.t0_delays[:, None]
        # TODO: Add delay for elements that are not in the subaperture.
        # (see torch version)

        # Compute the minimum transmit delay as this is the moment when the
        # wavefront reaches each pixel.
        tx_delay_min = np.min(tx_delays, axis=0)

        return tx_delay_min

class PlanewaveTransmit(Transmit):
    """Planewave transmit class. Initializes the Transmit base class with the
    correct transmit delays for a planewave."""

    def __init__(self, ele_pos, polar_angle, azimuth_angle=0,
                 tx_apodizations=1, c=1540, initial_time=0.0) -> None:
        """Initializes a TransmitPlanewave object. This is effectively a
        normal Transmit object with the transmit delays set to the correct
        values for a planewave.

        Args:
            ele_pos (np.ndarray): The positions of the elements in the array of
                shape (element, 3).
            polar_angle (float): The polar angle of the planewave in radians.
            azimuth_angle (float, optional): The azimuth angle of the planewave
                in radians. Defaults to 0.
            tx_apodizations (np.ndarray, optional): The transmit apodizations
                for each element. Defaults to None in which case the
                apodization is set to all ones.
            c (float, optional): The speed of sound in m/s. Defaults to 1540.
            initial_time (float, optional): The time instant at which the
                A/D conversion starts and records the first sample, where t=0
                is defined as the moment the first element starts firing.
                Defaults to 0.0.
        """
        # Compute the transmit delays
        t0_delays = compute_t0_delays_planewave(ele_pos, polar_angle,
                                                azimuth_angle, c)

        #: The angle of the planewave in radians
        #: This can be used to compute the transmit delays for the placewave
        #: transmit instead of using the tx_delays attribute.
        self.polar_angle = float(polar_angle)
        self.azimuth_angle = float(azimuth_angle)

        #: The wave vector of the planewave of shape `(3,)`
        self.v = np.array([np.sin(polar_angle)*np.cos(azimuth_angle),
                           np.sin(polar_angle)*np.sin(azimuth_angle),
                           np.cos(polar_angle)])

        # Initialize the Transmit base class
        super().__init__(t0_delays, tx_apodizations, initial_time)

    def _compute_tx_delays(self, pixels, ele_pos, c=1540):
        """Computes the transmit delays for every pixel in `pixels`.
        That is the time delay between the first element firing and the
        wavefront reaching each pixel.

        Args:
            pixels (np.ndarray): The pixel positions in the array of shape
                (n_pixels, 3).
            ele_pos (np.ndarray): The positions of the elements in the array of
                shape (element, 3).
            c (float, optional): The speed of sound in m/s. Defaults to 1540.

        Returns:
            np.ndarray: The transmit delays for each pixel in s.
        """
        # Add an element dimension to pixels (el, pix, xyz)
        pixels = pixels[None]
        # Add a pixel dimension to ele_pos (el, pix, xyz)
        ele_pos = ele_pos[:, None]
        # Compute the projection of the element positions onto the wave vector
        # and convert to time
        projection = np.sum(ele_pos*self.v[:, None, None], axis=1)/c

        # The smallest (possibly negative) time corresponds to the moment when
        # the first element fires.
        t_first_fire = np.min(projection)

        # Project the pixel positions onto the wave vector and convert to time
        pixel_projection = np.sum(pixels*self.v[:, None, None], axis=2)/c

        # Compute the transmit delays
        tx_delays = t_first_fire + pixel_projection

        return tx_delays

# WIP
class FocusedTransmit(Transmit):
    """Focused transmit class. Initializes the Transmit base class with the
    correct transmit delays for a focused transmit."""

    def __init__(self, origin, focus_distance, ele_pos, polar_angle,
                 azimuth_angle, c=1540, tx_apodizations=None) -> None:
        """Initializes a TransmitFocused object. This is effectively a normal
        Transmit object with the transmit delays set to the correct values for
        a focused transmit.

        Args:
            origin (np.ndarray): The origin of the focused transmit of shape
                (3,).
            focus_distance (float): The distance to the focus.
            polar_angle (float): The polar angle of the focus.
            azimuthal_angle (float): The azimuthal angle of the focus.
            ele_pos (np.ndarray): The positions of the elements in the array
                of shape (element, 3).
            c (float, optional): The speed of sound in m/s. Defaults to 1540.
            tx_apodizations (np.ndarray, optional): The transmit apodizations
                for each element. Defaults to None in which case the
                apodization is set to all ones.
        """
        # Compute the transmit delays
        t0_delays = compute_t0_delays_focused(origin, focus_distance, polar_angle,
                                              ele_pos, c)

        #: The trasmit origin in meters of shape (3,)
        #: This can be used to compute the transmit delays for a focused
        #: transmit instead of using the tx_delays attribute.
        self.origin = origin

        #: The distance to the virtual source/focal point in meters
        #: This can be used to compute the transmit delays for a focused
        #: transmit instead of using the tx_delays attribute.
        self.focus_distance = focus_distance

        #: The angle of the transmit in radians
        #: This can be used to compute the transmit delays for a focused
        #: transmit instead of using the tx_delays attribute.
        self.polar_angle = polar_angle

        self.azimuth_angle = azimuth_angle
=======
    def __init__(
        self,
        N_tx=75,
        xlims=(-0.01, 0.01),
        ylims=(0, 0),
        zlims=(0, 0.04),
        fc=7e6,
        fs=28e6,
        c=1540,
        modtype="rf",
        N_ax=256,
        Nx=128,
        Nz=128,
        downsample=1,
        focus=None,
    ):
        super().__init__(
            N_tx=N_tx,
            xlims=xlims,
            ylims=ylims,
            zlims=zlims,
            fc=fc,
            fs=fs,
            c=c,
            modtype=modtype,
            N_ax=N_ax,
            Nx=Nx,
            Nz=Nz,
            downsample=downsample,
            initial_times=None,
        )

        self.focus = focus
        raise NotImplementedError("CircularWaveScan has not been implemented.")
>>>>>>> b00cdead

        # Initialize the Transmit base class
        super().__init__(t0_delays, tx_apodizations)

def compute_t0_delays_planewave(ele_pos, polar_angle, azimuth_angle=0, c=1540):
    """Computes the transmit delays for a planewave, shifted such that the
    first element fires at t=0.

    Args:
        ele_pos (np.ndarray): The positions of the elements in the array of
            shape (element, 3).
        polar_angle (float): The polar angle of the planewave in radians.
        azimuth_angle (float, optional): The azimuth angle of the planewave
            in radians. Defaults to 0.
        c (float, optional): The speed of sound. Defaults to 1540.

    Returns:
        np.ndarray: The transmit delays for each element of shape (element,).
    """
    # The wave vector of the planewave of shape (1, 3)
    v = np.stack(
        [
            np.sin(polar_angle) * np.cos(azimuth_angle),
            np.sin(polar_angle) * np.sin(azimuth_angle),
            np.cos(polar_angle),
        ]
    )[None]

    # Compute the projection of the element positions onto the wave vector
    projection = np.sum(ele_pos * v, axis=1)

    # Convert from distance to time to compute the transmit delays.
    t0_delays_not_zero_algined = projection / c

    # The smallest (possibly negative) time corresponds to the moment when
    # the first element fires.
    t_first_fire = np.min(projection) / c

    # The transmit delays are the projection minus the offset. This ensures
    # that the first element fires at t=0.
    t0_delays = t0_delays_not_zero_algined - t_first_fire

    return t0_delays


def compute_t0_delays_focused(
    origin, focus_distance, ele_pos, polar_angle, azimuth_angle=0, c=1540
):
    """Computes the transmit delays for a focused transmit, shifted such that
    the first element fires at t=0.

    Args:
        origin (np.ndarray): The origin of the focused transmit of shape (3,).
        focus_distance (float): The distance to the focus.
        ele_pos (np.ndarray): The positions of the elements in the array of
            shape (element, 3).
        polar_angle (float): The polar angle of the planewave in radians.
        azimuth_angle (float, optional): The azimuth angle of the planewave
            in radians. Defaults to 0.
        c (float, optional): The speed of sound. Defaults to 1540.

    Returns:
        np.ndarray: The transmit delays for each element of shape (element,).
    """
    # Compute the wave vector of shape (1, 3)
    v = np.stack(
        [
            np.sin(polar_angle) * np.cos(azimuth_angle),
            np.sin(polar_angle) * np.sin(azimuth_angle),
            np.cos(polar_angle),
        ]
    )

    # Compute the location of the virtual source by adding the focus distance
    # to the origin along the wave vector.
    virtual_source = origin + focus_distance * v

    # Add a dummy dimension for the element dimension
    virtual_source = virtual_source[None]

    # Compute the distance between the virtual source and each element
    dist = np.linalg.norm(virtual_source - ele_pos, axis=1)

    dist *= -np.sign(focus_distance)

    # Convert from distance to time to compute the
    # transmit delays/travel times.
    travel_times = dist / c

    # The smallest (possibly negative) time corresponds to the moment when
    # the first element fires.
    t_first_fire = np.min(travel_times, axis=0)

    # Shift the transmit delays such that the first element fires at t=0.
    t0_delays = travel_times - t_first_fire

    return t0_delays<|MERGE_RESOLUTION|>--- conflicted
+++ resolved
@@ -6,20 +6,14 @@
 """
 import warnings
 import numpy as np
-<<<<<<< HEAD
-from usbmd.utils.pixelgrid import get_grid
-=======
 
 from usbmd.utils.pixelgrid import check_for_aliasing, get_grid
 
 _MOD_TYPES = [None, "rf", "iq"]
->>>>>>> b00cdead
 
 
 class Scan:
     """Scan base class."""
-<<<<<<< HEAD
-=======
 
     def __init__(
         self,
@@ -42,17 +36,6 @@
         downsample=1,
         initial_times=None,
     ):
-        """
-        Initializes a Scan object representing the number and type of transmits,
-        and the target pixels to beamform to.
->>>>>>> b00cdead
-
-    def __init__(self, N_tx, fc=7e6, fs=28e6, c=1540, modtype='rf', N_ax=3328,
-                 initial_times=None, t0_delays=None, tx_apodizations=None,
-                 polar_angles=None, azimuth_angles=None,
-                 focus_distances=None, Nx=128, Nz=128,
-                 xlims=(-0.01, 0.01), ylims=(0, 0),
-                 zlims=(0, 0.04), pixels_per_wvln=3, downsample=1):
         """Initializes a Scan object representing the number and type of
         transmits, and the target pixels to beamform to.
 
@@ -113,21 +96,11 @@
         self.modtype = modtype
         #: The number of samples per channel per acquisition
         self.N_ax = N_ax // downsample
-<<<<<<< HEAD
         #: The demodulation frequency [Hz]
         self.fdemod = self.fc if modtype == 'iq' else 0.
         #: The number of rf/iq channels (1 for rf, 2 for iq)
         self.n_ch = 2 if modtype == 'iq' else 1
         #: The wavelength of the modulation carrier [m]
-=======
-        #: ?
-        self.fdemod = self.fc if modtype == "iq" else 0.0
-        #: The number of channels in a single receive recording. For IQ-data
-        #: there are 2 channels (the I and the Q channel). For rf-data there
-        #: is only 1 channel.
-        self.N_ch = 2 if modtype == "iq" else 1
-        #: The wavelength of the carrier signal
->>>>>>> b00cdead
         self.wvln = self.c / self.fc
         #: The number of pixels per wavelength in the beamforming grid
         self.pixels_per_wavelength = pixels_per_wvln
@@ -304,7 +277,6 @@
         if self._grid is None:
             self._grid = get_grid(self)
         return self._grid
-
 
 
 class FocussedScan(Scan):
@@ -345,12 +317,97 @@
                 defined. Defaults to 3.
             downsample (int, optional): Decimation factor applied after downconverting
                 data to baseband (RF to IQ). Defaults to 1.
+            initial_times (ndarray, optional): The initial times of the
+                transmits of shape (n_tx). Given that the first element fires
+                at time 0, this is the time at which the first sample is
+                recorded. Defaults to None in which case the initial times are
+                set to zeros.
+
+
+        Raises:
+            NotImplementedError: Initializing from probe not yet implemented.
+        """
+        super().__init__()
+
+        assert modtype in _MOD_TYPES, "modtype must be either 'rf' or 'iq'."
+
+        # Attributes concerning channel data
+        #: The number of transmits in a single frame
+        self.N_tx = N_tx
+        #: The transmit center frequency. This is the frequency of the
+        #: modulation
+        self.fc = fc
+        #: The sampling frequency of the receive data
+        self.fs = fs
+        #: The average speed of sound
+        self.c = c
+        #: The modulation type. This can be 'rf' or 'iq'
+        self.modtype = modtype
+        #: The number of axial samples in a single receive recording
+        self.N_ax = N_ax // downsample
+        #: ?
+        self.fdemod = self.fc if modtype == "iq" else 0.0
+        #: The number of channels in a single receive recording. For IQ-data
+        #: there are 2 channels (the I and the Q channel). For rf-data there
+        #: is only 1 channel.
+        self.N_ch = 2 if modtype == "iq" else 1
+        #: The wavelength of the carrier signal
+        self.wvln = self.c / self.fc
+        #: The number of pixels per wavelength
+        self.pixels_per_wavelength = pixels_per_wvln
+        if initial_times is None:
+            #: The initial times of the transmits. This is the time between the
+            #: first element firing and the first sample being recorded.
+            self.initial_times = np.zeros(N_tx)
+        else:
+            self.initial_times = initial_times
+
+        # Beamforming grid related attributes
+        #: The lateral limits of the beamforming grid
+        self.xlims = xlims
+        #: The y-limits of the beamforming grid (only used in 3D imaging)
+        self.ylims = ylims
+        if zlims:
+            #: The axial limits of the beamforming grid
+            self.zlims = zlims
+        else:
+            self.zlims = [0, self.c * self.N_ax / self.fs / 2]
+            print(self.zlims)
+
+        #: The number of pixels in the lateral direction in the beamforming
+        #: grid
+        self.Nx = Nx
+        #: The number of pixels in the axial direction in the beamforming grid
+        self.Nz = Nz
+
+        #: The z_axis locations of the pixels in the beamforming grid
+        self.z_axis = np.linspace(*self.zlims, N_ax)
+
+        check_for_aliasing(self)
+
+        # TODO: Change to polar angles
+        #: The polar angles of the planewaves. (The ones usually used in 2D imaging)
+        self.angles = polar_angles
+        #: The azimuth angles of the planewaves. (The ones usually used in 3D imaging)
+        self.azimuth_angles = azimuth_angles
+        #: Thefocus distances from the origin for each transmit (n_tx). Set to
+        #: Inf for planewave. Negative for diverging wave. Positive for
+        #: focused transmits.
+        self.focus_distances = focus_distances
+        #: The transmit delays for each element shifted such that the first
+        #: element fires at t=0 of shape (n_elements,)
+        self.t0_delays = t0_delays
+
+        #: The beamforming grid of shape (Nx, Nz, 3)
+        self.grid = get_grid(self)
+
+
+class FocussedScan(Scan):
     """
-
-<<<<<<< HEAD
-    def __init__(self, angles, origins, focus_distances, *args, **kwargs):
-        super().__init__(*args, **kwargs)
-=======
+    Class representing a focussed beam scan where every transmit has a beam
+    origin, angle, and focus defined.
+    """
+
     def __init__(
         self,
         N_tx=75,
@@ -384,7 +441,6 @@
             Nz=Nz,
             downsample=downsample,
         )
->>>>>>> b00cdead
 
         # TODO: Change to vfocus?
         self.origins = origins
@@ -396,13 +452,6 @@
     """
     Class representing a plane wave scan where every transmit has an angle.
     """
-
-<<<<<<< HEAD
-    def __init__(self, xlims=(-0.01, 0.01), ylims=(0, 0), zlims=(0, 0.04),
-                 fc=7e6, fs=28e6, c=1540, modtype='rf',N_ax=256, Nx=128,
-                 Nz=128, downsample=1, angles=None,
-                 n_angles=None, initial_times=None):
-=======
     def __init__(
         self,
         N_tx=75,
@@ -422,7 +471,6 @@
         n_angles=None,
         initial_times=None,
     ):
->>>>>>> b00cdead
         """
         Initializes a PlaneWaveScan object.
 
@@ -455,14 +503,6 @@
             ValueError: If n_angles has an invalid value.
         """
 
-<<<<<<< HEAD
-        super().__init__(xlims=xlims, ylims=ylims, zlims=zlims, fc=fc, fs=fs,
-                         c=c, modtype=modtype, N_ax=N_ax, Nx=Nx, Nz=Nz,
-                         downsample=downsample)
-
-        assert angles is not None, \
-            'Please provide angles at which plane wave dataset was recorded'
-=======
         super().__init__(
             N_tx=N_tx,
             xlims=xlims,
@@ -482,7 +522,6 @@
         assert (
             angles is not None
         ), "Please provide angles at which plane wave dataset was recorded"
->>>>>>> b00cdead
         self.angles = angles
         if n_angles:
             if isinstance(n_angles, list):
@@ -491,21 +530,12 @@
                     self.angles = self.angles[n_angles]
                 except Exception as exc:
                     raise ValueError(
-<<<<<<< HEAD
-                        'Angle indexing does not match the number of '
-                        'recorded angles') from exc
-            elif n_angles > len(self.angles):
-                raise ValueError(
-                    f'Number of angles {n_angles} specified supersedes '
-                    f'number of recorded angles {len(self.angles)}.'
-=======
                         "Angle indexing does not match the number of recorded angles"
                     ) from exc
             elif n_angles > len(self.angles):
                 raise ValueError(
                     f"Number of angles {n_angles} specified supersedes "
                     f"number of recorded angles {len(self.angles)}."
->>>>>>> b00cdead
                 )
             else:
                 # Compute n_angles evenly spaced indices for reduced angles
@@ -524,213 +554,6 @@
 class DivergingWaveScan(Scan):
     """Class representing a scan with diverging wave transmits."""
 
-<<<<<<< HEAD
-    def __init__(self, focus, *args, **kwargs):
-
-        # super().__init__(xlims=xlims, ylims=ylims, zlims=zlims, fc=fc, fs=fs,
-        #                  c=c, modtype=modtype, N_ax=N_ax, Nx=Nx, Nz=Nz,
-        #                  downsample=downsample)
-
-        self.focus = focus
-        raise NotImplementedError('DivergingWaveScan has not been implemented.')
-
-
-class Transmit:
-    """Transmit class for storing the parameters of a single transmit."""
-
-    def __init__(self, t0_delays, tx_apodizations=1.0, initial_time=0) -> None:
-        """Initializes a Transmit object.
-
-        Args:
-            t0_delays (np.ndarray, optional): The transmit delays for each
-                element of shape (n_el,) (This is the time delay between the
-                first element firing and this element firing). Defaults to
-                None in which case tzero is set to all zeros.
-            tx_apodizations (np.ndarray, float, optional): The transmit
-                apodizations for each element of shape (n_el,) or a float
-                value in which case the apodization will be the same for all
-                elements. Defaults to 1.0 in which case the apodization is set
-                to all ones.
-            initial_time (float, optional): The time instant at which the
-                A/D conversion starts and records the first sample, where t=0
-                is defined as the moment the first element starts firing.
-                Defaults to 0.0.
-        """
-
-        #: The transmit apodizations of shape (n_el,)
-        self.tx_apodizations = tx_apodizations
-
-        # Set to all ones if not supplied
-        if isinstance(tx_apodizations, float):
-            self.tx_apodizations = np.ones_like(t0_delays)
-
-        #: The transmit delays for each element (This is the time delay between
-        #: the first element firing and this element firing)
-        self.t0_delays = t0_delays
-
-        #: The time instant at which the A/D conversion starts and records the
-        # first sample, where t=0 is defined as the moment the first element
-        # starts firing. Defaults to 0.0.
-        self.initial_time = initial_time
-
-    def _compute_tx_delays(self, pixels, ele_pos, c=1540):
-        """Computes the transmit delays for every pixel in `pixels`.
-        That is the time delay between the first element firing and the
-        wavefront reaching each pixel.
-
-        Args:
-            pixels (np.ndarray): The pixel positions in the array of shape
-                (n_pixels, 3).
-            ele_pos (np.ndarray): The positions of the elements in the array of
-                shape (element, 3).
-            c (float, optional): The speed of sound in m/s. Defaults to 1540.
-
-        Returns:
-            np.ndarray: The transmit delays for each pixel in s.
-        """
-        # Add an element dimension to pixels (el, pix, xyz)
-        pixels = pixels[None]
-        # Add a pixel dimension to ele_pos (el, pix, xyz)
-        ele_pos = ele_pos[:, None]
-        # Compute the distances between each pixel and each element
-        # This brings dists to shape (el, pix)
-        dists = np.linalg.norm(pixels-ele_pos, axis=2)
-        # Compute the transmit delays
-        tx_delays = dists/c
-        # Add the transmit delays prior to firing for each element
-        tx_delays += self.t0_delays[:, None]
-        # TODO: Add delay for elements that are not in the subaperture.
-        # (see torch version)
-
-        # Compute the minimum transmit delay as this is the moment when the
-        # wavefront reaches each pixel.
-        tx_delay_min = np.min(tx_delays, axis=0)
-
-        return tx_delay_min
-
-class PlanewaveTransmit(Transmit):
-    """Planewave transmit class. Initializes the Transmit base class with the
-    correct transmit delays for a planewave."""
-
-    def __init__(self, ele_pos, polar_angle, azimuth_angle=0,
-                 tx_apodizations=1, c=1540, initial_time=0.0) -> None:
-        """Initializes a TransmitPlanewave object. This is effectively a
-        normal Transmit object with the transmit delays set to the correct
-        values for a planewave.
-
-        Args:
-            ele_pos (np.ndarray): The positions of the elements in the array of
-                shape (element, 3).
-            polar_angle (float): The polar angle of the planewave in radians.
-            azimuth_angle (float, optional): The azimuth angle of the planewave
-                in radians. Defaults to 0.
-            tx_apodizations (np.ndarray, optional): The transmit apodizations
-                for each element. Defaults to None in which case the
-                apodization is set to all ones.
-            c (float, optional): The speed of sound in m/s. Defaults to 1540.
-            initial_time (float, optional): The time instant at which the
-                A/D conversion starts and records the first sample, where t=0
-                is defined as the moment the first element starts firing.
-                Defaults to 0.0.
-        """
-        # Compute the transmit delays
-        t0_delays = compute_t0_delays_planewave(ele_pos, polar_angle,
-                                                azimuth_angle, c)
-
-        #: The angle of the planewave in radians
-        #: This can be used to compute the transmit delays for the placewave
-        #: transmit instead of using the tx_delays attribute.
-        self.polar_angle = float(polar_angle)
-        self.azimuth_angle = float(azimuth_angle)
-
-        #: The wave vector of the planewave of shape `(3,)`
-        self.v = np.array([np.sin(polar_angle)*np.cos(azimuth_angle),
-                           np.sin(polar_angle)*np.sin(azimuth_angle),
-                           np.cos(polar_angle)])
-
-        # Initialize the Transmit base class
-        super().__init__(t0_delays, tx_apodizations, initial_time)
-
-    def _compute_tx_delays(self, pixels, ele_pos, c=1540):
-        """Computes the transmit delays for every pixel in `pixels`.
-        That is the time delay between the first element firing and the
-        wavefront reaching each pixel.
-
-        Args:
-            pixels (np.ndarray): The pixel positions in the array of shape
-                (n_pixels, 3).
-            ele_pos (np.ndarray): The positions of the elements in the array of
-                shape (element, 3).
-            c (float, optional): The speed of sound in m/s. Defaults to 1540.
-
-        Returns:
-            np.ndarray: The transmit delays for each pixel in s.
-        """
-        # Add an element dimension to pixels (el, pix, xyz)
-        pixels = pixels[None]
-        # Add a pixel dimension to ele_pos (el, pix, xyz)
-        ele_pos = ele_pos[:, None]
-        # Compute the projection of the element positions onto the wave vector
-        # and convert to time
-        projection = np.sum(ele_pos*self.v[:, None, None], axis=1)/c
-
-        # The smallest (possibly negative) time corresponds to the moment when
-        # the first element fires.
-        t_first_fire = np.min(projection)
-
-        # Project the pixel positions onto the wave vector and convert to time
-        pixel_projection = np.sum(pixels*self.v[:, None, None], axis=2)/c
-
-        # Compute the transmit delays
-        tx_delays = t_first_fire + pixel_projection
-
-        return tx_delays
-
-# WIP
-class FocusedTransmit(Transmit):
-    """Focused transmit class. Initializes the Transmit base class with the
-    correct transmit delays for a focused transmit."""
-
-    def __init__(self, origin, focus_distance, ele_pos, polar_angle,
-                 azimuth_angle, c=1540, tx_apodizations=None) -> None:
-        """Initializes a TransmitFocused object. This is effectively a normal
-        Transmit object with the transmit delays set to the correct values for
-        a focused transmit.
-
-        Args:
-            origin (np.ndarray): The origin of the focused transmit of shape
-                (3,).
-            focus_distance (float): The distance to the focus.
-            polar_angle (float): The polar angle of the focus.
-            azimuthal_angle (float): The azimuthal angle of the focus.
-            ele_pos (np.ndarray): The positions of the elements in the array
-                of shape (element, 3).
-            c (float, optional): The speed of sound in m/s. Defaults to 1540.
-            tx_apodizations (np.ndarray, optional): The transmit apodizations
-                for each element. Defaults to None in which case the
-                apodization is set to all ones.
-        """
-        # Compute the transmit delays
-        t0_delays = compute_t0_delays_focused(origin, focus_distance, polar_angle,
-                                              ele_pos, c)
-
-        #: The trasmit origin in meters of shape (3,)
-        #: This can be used to compute the transmit delays for a focused
-        #: transmit instead of using the tx_delays attribute.
-        self.origin = origin
-
-        #: The distance to the virtual source/focal point in meters
-        #: This can be used to compute the transmit delays for a focused
-        #: transmit instead of using the tx_delays attribute.
-        self.focus_distance = focus_distance
-
-        #: The angle of the transmit in radians
-        #: This can be used to compute the transmit delays for a focused
-        #: transmit instead of using the tx_delays attribute.
-        self.polar_angle = polar_angle
-
-        self.azimuth_angle = azimuth_angle
-=======
     def __init__(
         self,
         N_tx=75,
@@ -765,7 +588,203 @@
 
         self.focus = focus
         raise NotImplementedError("CircularWaveScan has not been implemented.")
->>>>>>> b00cdead
+
+
+class Transmit:
+    """Transmit class for storing the parameters of a single transmit."""
+
+    def __init__(self, t0_delays, tx_apodizations=1.0, initial_time=0) -> None:
+        """Initializes a Transmit object.
+
+        Args:
+            t0_delays (np.ndarray, optional): The transmit delays for each
+                element of shape (n_el,) (This is the time delay between the
+                first element firing and this element firing). Defaults to
+                None in which case tzero is set to all zeros.
+            tx_apodizations (np.ndarray, float, optional): The transmit
+                apodizations for each element of shape (n_el,) or a float
+                value in which case the apodization will be the same for all
+                elements. Defaults to 1.0 in which case the apodization is set
+                to all ones.
+            initial_time (float, optional): The time instant at which the
+                A/D conversion starts and records the first sample, where t=0
+                is defined as the moment the first element starts firing.
+                Defaults to 0.0.
+        """
+
+        #: The transmit apodizations of shape (n_el,)
+        self.tx_apodizations = tx_apodizations
+
+        # Set to all ones if not supplied
+        if isinstance(tx_apodizations, float):
+            self.tx_apodizations = np.ones_like(t0_delays)
+
+        #: The transmit delays for each element (This is the time delay between
+        #: the first element firing and this element firing)
+        self.t0_delays = t0_delays
+
+        #: The time instant at which the A/D conversion starts and records the
+        # first sample, where t=0 is defined as the moment the first element
+        # starts firing. Defaults to 0.0.
+        self.initial_time = initial_time
+
+    def _compute_tx_delays(self, pixels, ele_pos, c=1540):
+        """Computes the transmit delays for every pixel in `pixels`.
+        That is the time delay between the first element firing and the
+        wavefront reaching each pixel.
+
+        Args:
+            pixels (np.ndarray): The pixel positions in the array of shape
+                (n_pixels, 3).
+            ele_pos (np.ndarray): The positions of the elements in the array of
+                shape (element, 3).
+            c (float, optional): The speed of sound in m/s. Defaults to 1540.
+
+        Returns:
+            np.ndarray: The transmit delays for each pixel in s.
+        """
+        # Add an element dimension to pixels (el, pix, xyz)
+        pixels = pixels[None]
+        # Add a pixel dimension to ele_pos (el, pix, xyz)
+        ele_pos = ele_pos[:, None]
+        # Compute the distances between each pixel and each element
+        # This brings dists to shape (el, pix)
+        dists = np.linalg.norm(pixels-ele_pos, axis=2)
+        # Compute the transmit delays
+        tx_delays = dists/c
+        # Add the transmit delays prior to firing for each element
+        tx_delays += self.t0_delays[:, None]
+        # TODO: Add delay for elements that are not in the subaperture.
+        # (see torch version)
+
+        # Compute the minimum transmit delay as this is the moment when the
+        # wavefront reaches each pixel.
+        tx_delay_min = np.min(tx_delays, axis=0)
+
+        return tx_delay_min
+
+class PlanewaveTransmit(Transmit):
+    """Planewave transmit class. Initializes the Transmit base class with the
+    correct transmit delays for a planewave."""
+
+    def __init__(self, ele_pos, polar_angle, azimuth_angle=0,
+                 tx_apodizations=1, c=1540, initial_time=0.0) -> None:
+        """Initializes a TransmitPlanewave object. This is effectively a
+        normal Transmit object with the transmit delays set to the correct
+        values for a planewave.
+
+        Args:
+            ele_pos (np.ndarray): The positions of the elements in the array of
+                shape (element, 3).
+            polar_angle (float): The polar angle of the planewave in radians.
+            azimuth_angle (float, optional): The azimuth angle of the planewave
+                in radians. Defaults to 0.
+            tx_apodizations (np.ndarray, optional): The transmit apodizations
+                for each element. Defaults to None in which case the
+                apodization is set to all ones.
+            c (float, optional): The speed of sound in m/s. Defaults to 1540.
+            initial_time (float, optional): The time instant at which the
+                A/D conversion starts and records the first sample, where t=0
+                is defined as the moment the first element starts firing.
+                Defaults to 0.0.
+        """
+        # Compute the transmit delays
+        t0_delays = compute_t0_delays_planewave(ele_pos, polar_angle,
+                                                azimuth_angle, c)
+
+        #: The angle of the planewave in radians
+        #: This can be used to compute the transmit delays for the placewave
+        #: transmit instead of using the tx_delays attribute.
+        self.polar_angle = float(polar_angle)
+        self.azimuth_angle = float(azimuth_angle)
+
+        #: The wave vector of the planewave of shape `(3,)`
+        self.v = np.array([np.sin(polar_angle)*np.cos(azimuth_angle),
+                           np.sin(polar_angle)*np.sin(azimuth_angle),
+                           np.cos(polar_angle)])
+
+        # Initialize the Transmit base class
+        super().__init__(t0_delays, tx_apodizations, initial_time)
+
+    def _compute_tx_delays(self, pixels, ele_pos, c=1540):
+        """Computes the transmit delays for every pixel in `pixels`.
+        That is the time delay between the first element firing and the
+        wavefront reaching each pixel.
+
+        Args:
+            pixels (np.ndarray): The pixel positions in the array of shape
+                (n_pixels, 3).
+            ele_pos (np.ndarray): The positions of the elements in the array of
+                shape (element, 3).
+            c (float, optional): The speed of sound in m/s. Defaults to 1540.
+
+        Returns:
+            np.ndarray: The transmit delays for each pixel in s.
+        """
+        # Add an element dimension to pixels (el, pix, xyz)
+        pixels = pixels[None]
+        # Add a pixel dimension to ele_pos (el, pix, xyz)
+        ele_pos = ele_pos[:, None]
+        # Compute the projection of the element positions onto the wave vector
+        # and convert to time
+        projection = np.sum(ele_pos*self.v[:, None, None], axis=1)/c
+
+        # The smallest (possibly negative) time corresponds to the moment when
+        # the first element fires.
+        t_first_fire = np.min(projection)
+
+        # Project the pixel positions onto the wave vector and convert to time
+        pixel_projection = np.sum(pixels*self.v[:, None, None], axis=2)/c
+
+        # Compute the transmit delays
+        tx_delays = t_first_fire + pixel_projection
+
+        return tx_delays
+
+# WIP
+class FocusedTransmit(Transmit):
+    """Focused transmit class. Initializes the Transmit base class with the
+    correct transmit delays for a focused transmit."""
+
+    def __init__(self, origin, focus_distance, ele_pos, polar_angle,
+                 azimuth_angle, c=1540, tx_apodizations=None) -> None:
+        """Initializes a TransmitFocused object. This is effectively a normal
+        Transmit object with the transmit delays set to the correct values for
+        a focused transmit.
+
+        Args:
+            origin (np.ndarray): The origin of the focused transmit of shape
+                (3,).
+            focus_distance (float): The distance to the focus.
+            polar_angle (float): The polar angle of the focus.
+            azimuthal_angle (float): The azimuthal angle of the focus.
+            ele_pos (np.ndarray): The positions of the elements in the array
+                of shape (element, 3).
+            c (float, optional): The speed of sound in m/s. Defaults to 1540.
+            tx_apodizations (np.ndarray, optional): The transmit apodizations
+                for each element. Defaults to None in which case the
+                apodization is set to all ones.
+        """
+        # Compute the transmit delays
+        t0_delays = compute_t0_delays_focused(origin, focus_distance, polar_angle,
+                                              ele_pos, c)
+
+        #: The trasmit origin in meters of shape (3,)
+        #: This can be used to compute the transmit delays for a focused
+        #: transmit instead of using the tx_delays attribute.
+        self.origin = origin
+
+        #: The distance to the virtual source/focal point in meters
+        #: This can be used to compute the transmit delays for a focused
+        #: transmit instead of using the tx_delays attribute.
+        self.focus_distance = focus_distance
+
+        #: The angle of the transmit in radians
+        #: This can be used to compute the transmit delays for a focused
+        #: transmit instead of using the tx_delays attribute.
+        self.polar_angle = polar_angle
+
+        self.azimuth_angle = azimuth_angle
 
         # Initialize the Transmit base class
         super().__init__(t0_delays, tx_apodizations)
