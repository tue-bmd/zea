"""
Functions to write and validate datasets in the USBMD format.
"""
import logging
from pathlib import Path

import h5py
import numpy as np

from usbmd.probes import Probe, get_probe
from usbmd.scan import Scan, cast_scan_parameters
from usbmd.utils.checks import _DATA_TYPES, _NON_IMAGE_DATA_TYPES, _REQUIRED_SCAN_KEYS
from usbmd.utils.read_h5 import recursively_load_dict_contents_from_group
from usbmd.utils.utils import first_not_none_item, update_dictionary


def generate_example_dataset(path, add_optional_fields=False):
    """Generates an example dataset that contains all the necessary fields.
    Note: This dataset does not contain actual data, but is filled with random
    values.

    Args:
        path (str): The path to write the dataset to.
        add_optional_fields (bool, optional): Whether to add optional fields to
            the dataset. Defaults to False.

    Returns:
        (h5py.File): The example dataset.
    """

    n_ax = 2048
    n_el = 128
    n_tx = 8
    n_ch = 1
    n_frames = 2

    raw_data = np.ones((n_frames, n_tx, n_ax, n_el, n_ch))

    t0_delays = np.zeros((n_tx, n_el), dtype=np.float32)
    tx_apodizations = np.zeros((n_tx, n_el), dtype=np.float32)
    probe_geometry = np.zeros((n_el, 3), dtype=np.float32)
    probe_geometry[:, 0] = np.linspace(-0.02, 0.02, n_el)

    if add_optional_fields:
        focus_distances = np.ones((n_tx,), dtype=np.float32) * np.inf
        tx_apodizations = np.zeros((n_tx, n_el), dtype=np.float32)
        polar_angles = np.zeros((n_tx,), dtype=np.float32)
        azimuth_angles = np.zeros((n_tx,), dtype=np.float32)
    else:
        focus_distances = None
        tx_apodizations = None
        polar_angles = None
        azimuth_angles = None

    generate_usbmd_dataset(
        path,
        raw_data=raw_data,
        probe_geometry=probe_geometry,
        sampling_frequency=40e6,
        center_frequency=7e6,
        initial_times=np.zeros((n_tx,)),
        t0_delays=t0_delays,
        sound_speed=1540,
        tx_apodizations=tx_apodizations,
        probe_name="example_probe",
        focus_distances=focus_distances,
        polar_angles=polar_angles,
        azimuth_angles=azimuth_angles,
    )


def generate_usbmd_dataset(
    path,
    raw_data=None,
    aligned_data=None,
    envelope_data=None,
    beamformed_data=None,
    image=None,
    image_sc=None,
    probe_geometry=None,
    sampling_frequency=None,
    center_frequency=None,
    initial_times=None,
    t0_delays=None,
    sound_speed=None,
    probe_name=None,
    description="No description was supplied",
    focus_distances=None,
    polar_angles=None,
    azimuth_angles=None,
    tx_apodizations=None,
    bandwidth_percent=None,
    time_to_next_transmit=None,
):
    """
    Generates a dataset in the USBMD format.

    Args:
        path (str): The path to write the dataset to.
        raw_data (np.ndarray): The raw data of the ultrasound measurement of
            shape (n_frames, n_tx, n_ax, n_el, n_ch).
        aligned_data (np.ndarray): The aligned data of the ultrasound measurement of
            shape (n_frames, n_tx, n_ax, n_el, n_ch).
        envelope_data (np.ndarray): The envelope data of the ultrasound measurement of
            shape (n_frames, n_z, n_x).
        beamformed_data (np.ndarray): The beamformed data of the ultrasound measurement of
            shape (n_frames, n_z, n_x).
        image (np.ndarray): The ultrasound images to be saved of shape (n_frames, n_z, n_x).
        image_sc (np.ndarray): The scan converted ultrasound images to be saved
            of shape (n_frames, output_size_z, output_size_x).
        probe_geometry (np.ndarray): The probe geometry of shape (n_el, 3).
        sampling_frequency (float): The sampling frequency in Hz.
        center_frequency (float): The center frequency in Hz.
        initial_times (list): The times when the A/D converter starts sampling
            in seconds of shape (n_tx,). This is the time between the first element
            firing and the first recorded sample.
        t0_delays (np.ndarray): The t0_delays of shape (n_tx, n_el).
        sound_speed (float): The speed of sound in m/s.
        probe_name (str): The name of the probe.
        description (str): The description of the dataset.
        focus_distances (np.ndarray): The focus distances of shape (n_tx, n_el).
        polar_angles (np.ndarray): The polar angles of shape (n_el,).
        azimuth_angles (np.ndarray): The azimuth angles of shape (n_tx,).
        tx_apodizations (np.ndarray): The transmit delays for each element defining
            the wavefront in seconds of shape (n_tx, n_elem).
            This is the time between the first element firing and the last element firing.
        bandwidth_percent (float): The bandwidth of the transducer as a
            percentage of the center frequency.
        time_to_next_transmit (np.ndarray): The time between subsequent transmit events in s.

    Returns:
        (h5py.File): The example dataset.
    """

    # Assertions
    assert (
        raw_data is not None
        or aligned_data is not None
        or envelope_data is not None
        or beamformed_data is not None
        or image is not None
        or image_sc is not None
    ), f"At least one of the data types {_DATA_TYPES} must be specified."

    assert isinstance(probe_name, str), "The probe name must be a string."
    assert isinstance(description, str), "The description must be a string."

    # Convert path to Path object
    path = Path(path)

    if path.exists():
        raise FileExistsError(f"The file {path} already exists.")

    # Create the directory if it does not exist
    path.parent.mkdir(parents=True, exist_ok=True)

    with h5py.File(path, "w") as dataset:
        dataset.attrs["probe"] = probe_name
        dataset.attrs["description"] = description

        assert (
            isinstance(raw_data, np.ndarray) and raw_data.ndim == 5
        ), "The raw_data must be a numpy array of shape (n_frames, n_tx, n_ax, n_el, n_ch)."

        def convert_datatype(x, astype=np.float32):
            return x.astype(astype) if x is not None else None

        def first_not_none_shape(arr, axis):
            data = first_not_none_item(arr)
            return data.shape[axis] if data is not None else None

        def add_dataset(group, name, data, description, unit):
            """Adds a dataset to the given group with a description and unit.
            If data is None, the dataset is not added."""
            if data is None:
                return
            dataset = group.create_dataset(name, data=data)
            dataset.attrs["description"] = description
            dataset.attrs["unit"] = unit

        n_frames = first_not_none_item(
            [raw_data, aligned_data, envelope_data, beamformed_data, image_sc, image]
        ).shape[0]
        n_tx = first_not_none_shape([raw_data, aligned_data], axis=1)
        n_el = first_not_none_shape([raw_data, aligned_data], axis=3)
        n_ax = first_not_none_shape([raw_data, aligned_data], axis=2)

        # Write data group
        data_group = dataset.create_group("data")
        data_group.attrs["description"] = "This group contains the data."

        add_dataset(
            group=data_group,
            name="raw_data",
            data=convert_datatype(raw_data),
            description="The raw_data of shape (n_frames, n_tx, n_el, n_ax, n_ch).",
            unit="unitless",
        )

        add_dataset(
            group=data_group,
            name="aligned_data",
            data=convert_datatype(aligned_data),
            description="The aligned_data of shape (n_frames, n_tx, n_el, n_ax, n_ch).",
            unit="unitless",
        )

        add_dataset(
            group=data_group,
            name="envelope_data",
            data=convert_datatype(envelope_data),
            description="The envelope_data of shape (n_frames, n_z, n_x).",
            unit="unitless",
        )

        add_dataset(
            group=data_group,
            name="beamformed_data",
            data=convert_datatype(beamformed_data),
            description="The beamformed_data of shape (n_frames, n_z, n_x).",
            unit="unitless",
        )

        add_dataset(
            group=data_group,
            name="image",
            data=convert_datatype(image),
            unit="unitless",
            description="The images of shape [n_frames, n_z, n_x]",
        )

        add_dataset(
            group=data_group,
            name="image_sc",
            data=convert_datatype(image_sc),
            unit="unitless",
            description=(
                "The scan converted images of shape [n_frames, output_size_z,"
                " output_size_x]"
            ),
        )

        # Write scan group
        scan_group = dataset.create_group("scan")
        scan_group.attrs["description"] = "This group contains the scan parameters."

        add_dataset(
            group=scan_group,
            name="n_ax",
            data=n_ax,
            description="The number of axial samples.",
            unit="unitless",
        )

        add_dataset(
            group=scan_group,
            name="n_el",
            data=n_el,
            description="The number of elements in the probe.",
            unit="unitless",
        )

        add_dataset(
            group=scan_group,
            name="n_tx",
            data=n_tx,
            description="The number of transmits per frame.",
            unit="unitless",
        )

        add_dataset(
            group=scan_group,
            name="n_frames",
            data=n_frames,
            description="The number of frames.",
            unit="unitless",
        )

        add_dataset(
            group=scan_group,
            name="sound_speed",
            data=sound_speed,
            description="The speed of sound in m/s",
            unit="m/s",
        )

        add_dataset(
            group=scan_group,
            name="probe_geometry",
            data=probe_geometry,
            description="The probe geometry of shape (n_el, 3).",
            unit="m",
        )

        add_dataset(
            group=scan_group,
            name="sampling_frequency",
            data=sampling_frequency,
            description="The sampling frequency in Hz.",
            unit="Hz",
        )

        add_dataset(
            group=scan_group,
            name="center_frequency",
            data=center_frequency,
            description="The center frequency in Hz.",
            unit="Hz",
        )

        add_dataset(
            group=scan_group,
            name="initial_times",
            data=initial_times,
            description=(
                "The times when the A/D converter starts sampling "
                "in seconds of shape (n_tx,). This is the time between the "
                "first element firing and the first recorded sample."
            ),
            unit="s",
        )

        add_dataset(
            group=scan_group,
            name="t0_delays",
            data=t0_delays,
            description="The t0_delays of shape (n_tx, n_el).",
            unit="s",
        )

        add_dataset(
            group=scan_group,
            name="tx_apodizations",
            data=tx_apodizations,
            description=(
                "The transmit delays for each element defining the"
                " wavefront in seconds of shape (n_tx, n_elem). This is"
                " the time at which each element fires shifted such that"
                " the first element fires at t=0."
            ),
            unit="unitless",
        )

        add_dataset(
            group=scan_group,
            name="focus_distances",
            data=focus_distances,
            description=(
                "The transmit focus distances in meters of "
                "shape (n_tx,). For planewaves this is set to Inf."
            ),
            unit="m",
        )

        add_dataset(
            group=scan_group,
            name="polar_angles",
            data=polar_angles,
            description=(
                "The polar angles of the transmit beams in radians of shape (n_tx,)."
            ),
            unit="rad",
        )

        add_dataset(
            group=scan_group,
            name="azimuth_angles",
            data=azimuth_angles,
            description=(
                "The azimuthal angles of the transmit beams in radians of shape (n_tx,)."
            ),
            unit="rad",
        )

        add_dataset(
            group=scan_group,
            name="bandwidth_percent",
            data=bandwidth_percent,
            description=(
                "The receive bandwidth of RF signal in percentage of center frequency."
            ),
            unit="unitless",
        )

        add_dataset(
            group=scan_group,
            name="time_to_next_transmit",
            data=time_to_next_transmit,
            description=("The time between subsequent transmit events."),
            unit="s",
        )

    validate_dataset(path)


def validate_dataset(path):
    """Reads the hdf5 dataset at the given path and validates its structure.

    Args:
        path (str, pathlike): The path to the hdf5 dataset.

    """
    with h5py.File(path, "r") as dataset:

        def check_key(dataset, key):
            assert key in dataset.keys(), f"The dataset does not contain the key {key}."

        # Validate the root group
        check_key(dataset, "data")

        # Check if there is only image data
        not_only_image_data = (
            len([i for i in _NON_IMAGE_DATA_TYPES if i in dataset["data"].keys()]) > 0
        )

        # Only check scan group if there is non-image data
        if not_only_image_data:
            check_key(dataset, "scan")

            for key in _REQUIRED_SCAN_KEYS:
                check_key(dataset["scan"], key)

        # validate the data group
        for key in dataset["data"].keys():
            assert key in _DATA_TYPES, "The data group contains an unexpected key."

            # Validate data shape
            data_shape = dataset["data"][key].shape
            if key == "raw_data":
                assert (
                    len(data_shape) == 5
                ), "The raw_data group does not have a shape of length 5."
                assert (
                    data_shape[1] == dataset["scan"]["n_tx"][()]
                ), "n_tx does not match the second dimension of raw_data."
                assert (
                    data_shape[2] == dataset["scan"]["n_ax"][()]
                ), "n_ax does not match the third dimension of raw_data."
                assert (
                    data_shape[3] == dataset["scan"]["n_el"][()]
                ), "n_el does not match the fourth dimension of raw_data."
                assert data_shape[4] in (
                    1,
                    2,
                ), (
                    "The fifth dimension of raw_data, which is the complex channel "
                    "dimension is not 1 or 2."
                )

            elif key == "aligned_data":
                logging.warning("No validation has been defined for aligned data.")
            elif key == "beamformed_data":
                logging.warning("No validation has been defined for beamformed data.")
            elif key == "envelope_data":
                logging.warning("No validation has been defined for envelope data.")
            elif key == "image":
                assert (
                    len(data_shape) == 3
                ), "The image group does not have a shape of length 3."
            elif key == "image_sc":
                assert (
                    len(data_shape) == 3
                ), "The image_sc group does not have a shape of length 3."

        if not_only_image_data:
            assert_scan_keys_present(dataset)

        assert_unit_and_description_present(dataset)


def assert_scan_keys_present(dataset):
    """Ensure that all required keys are present.

    Args:
        dataset (h5py.File): The dataset instance to check.

    Raises:
        AssertionError: If a required key is missing or does not have the right shape.
    """
    for required_key in _REQUIRED_SCAN_KEYS:
        assert (
            required_key in dataset["scan"].keys()
        ), f"The scan group does not contain the required key {required_key}."

    # Ensure that all keys have the correct shape
    for key in dataset["scan"].keys():
        if key == "probe_geometry":
            correct_shape = (dataset["scan"]["n_el"][()], 3)
            assert (
                dataset["scan"][key].shape == correct_shape
            ), "The probe_geometry does not have the correct shape."

        elif key == "t0_delays":
            correct_shape = (
                dataset["scan"]["n_tx"][()],
                dataset["scan"]["n_el"][()],
            )
            assert (
                dataset["scan"][key].shape == correct_shape
            ), "The t0_delays does not have the correct shape."

        elif key == "tx_apodizations":
            correct_shape = (
                dataset["scan"]["n_tx"][()],
                dataset["scan"]["n_el"][()],
            )
            assert (
                dataset["scan"][key].shape == correct_shape
            ), "The tx_apodizations does not have the correct shape."

        elif key == "focus_distances":
            correct_shape = (dataset["scan"]["n_tx"][()],)
            assert (
                dataset["scan"][key].shape == correct_shape
            ), "The focus_distances does not have the correct shape."

        elif key == "polar_angles":
            correct_shape = (dataset["scan"]["n_tx"][()],)
            assert (
                dataset["scan"][key].shape == correct_shape
            ), "The polar_angles does not have the correct shape."

        elif key == "azimuth_angles":
            correct_shape = (dataset["scan"]["n_tx"][()],)
            assert (
                dataset["scan"][key].shape == correct_shape
            ), "The azimuthal_angles does not have the correct shape."

        elif key == "initial_times":
            correct_shape = (dataset["scan"]["n_tx"][()],)
            assert (
                dataset["scan"][key].shape == correct_shape
            ), "The initial_times does not have the correct shape."

        elif key in (
            "sampling_frequency",
            "center_frequency",
            "n_frames",
            "n_tx",
            "n_el",
            "n_ax",
            "sound_speed",
            "bandwidth_percent",
            "time_to_next_transmit",
        ):
            assert (
                dataset["scan"][key].size == 1
            ), f"{key} does not have the correct shape."

        else:
            logging.warning("No validation has been defined for %s.", key)


def assert_unit_and_description_present(hdf5_file, _prefix=""):
    """Checks that all datasets have a unit and description attribute.

    Args:
        hdf5_file (h5py.File): The hdf5 file to check.

    Raises:
        AssertionError: If a dataset does not have a unit or description
            attribute.
    """
    for key in hdf5_file.keys():
        if isinstance(hdf5_file[key], h5py.Group):
            assert_unit_and_description_present(
                hdf5_file[key], _prefix=_prefix + key + "/"
            )
        else:
            assert (
                "unit" in hdf5_file[key].attrs.keys()
            ), f"The dataset {_prefix}/{key} does not have a unit attribute."
            assert (
                "description" in hdf5_file[key].attrs.keys()
            ), f"The dataset {_prefix}/{key} does not have a description attribute."


def load_usbmd_file(
    path, frames=None, transmits=None, data_type="raw_data", config=None
):
    """Loads a hdf5 file in the USBMD format and returns the data together with
    a scan object containing the parameters of the acquisition and a probe
    object containing the parameters of the probe.

    Args:
        path (str, pathlike): The path to the hdf5 file.
        frames (tuple, list, optional): The frames to load. Defaults to None in
            which case all frames are loaded.
        transmits (tuple, list, optional): The transmits to load. Defaults to
            None in which case all transmits are used.
        data_type (str, optional): The type of data to load. Defaults to
            'raw_data'. Other options are 'aligned_data', 'beamformed_data',
            'envelope_data', 'image' and 'image_sc'.
        config (utils.config.Config, optional): A config object containing parameters.
            This function only uses parameters from config.scan.

    Returns:
        (np.ndarray): The raw data of shape (n_frames, n_tx, n_ax, n_el, n_ch).
        (Scan): A scan object containing the parameters of the acquisition.
        (Probe): A probe object containing the parameters of the probe.
    """

    assert isinstance(
        path, (str, Path)
    ), "The path must be a string or a pathlib.Path object."

    assert isinstance(
        frames, (tuple, list, type(None))
    ), "The frames must be a tuple, list or None."

    if frames is not None:
        # Assert that all frames are integers
        assert all(
            isinstance(frame, int) for frame in frames
        ), "All frames must be integers."

    if transmits is not None:
        # Assert that all frames are integers
        assert all(
            isinstance(tx, int) for tx in transmits
        ), "All transmits must be integers."

    assert (
        data_type in _DATA_TYPES
    ), f"Data type {data_type} does not exist, should be in {_DATA_TYPES}"

    with h5py.File(path, "r") as hdf5_file:
        # Define the probe
        probe_name = hdf5_file.attrs["probe"]
        probe_geometry = hdf5_file["scan"]["probe_geometry"][:]

        # Try to load a known probe type. If this fails, use a generic probe
        # instead, but warn the user.
        try:
            probe = get_probe(probe_name)
        except NotImplementedError:
            logging.warning(
                "The probe %s is not implemented. Using a generic probe instead.",
                probe_name,
            )

            probe = Probe(probe_geometry=probe_geometry)

        # Verify that the probe geometry matches the probe geometry in the
        # dataset
        if not np.allclose(probe_geometry, probe.probe_geometry):
            probe.probe_geometry = probe_geometry
            logging.warning(
                "The probe geometry in the data file does not "
                "match the probe geometry of the probe. The probe "
                "geometry has been updated to match the data file."
            )

        file_scan_parameters = recursively_load_dict_contents_from_group(
            hdf5_file, "scan"
        )
        file_scan_parameters = cast_scan_parameters(file_scan_parameters)

        n_frames = file_scan_parameters.pop(
            "n_frames"
        )  # this is not part of Scan class
        remove_params = ["PRF", "origin"]
        for param in remove_params:
            if param in file_scan_parameters:
                file_scan_parameters.pop(param)

        if frames is None:
            frames = np.arange(n_frames, dtype=np.int32)

        if transmits is not None:
            config.scan.selected_transmits = transmits

        # Load the desired frames from the file
        data = hdf5_file["data"][data_type][frames]

        if data_type in ["raw_data", "aligned_data", "beamformed_data"]:
            if data.shape[-1] != 1 and data.shape[-1] != 2:
                raise ValueError(
                    f"The data has an unexpected shape: {data.shape}. Last "
                    "dimension must be 1 (RF) or 2 (IQ), when data_type is "
                    f"{data_type}."
                )

        # merge file scan parameters with config scan parameters
        scan_params = update_dictionary(file_scan_parameters, config.scan)

        # Initialize the scan object
<<<<<<< HEAD
        scan = Scan(**scan_params, modtype=modtype)

        if data_type in ["raw_data", "aligned_data"]:
            data = data[:, scan.selected_transmits]
=======
        scan = Scan(
            n_tx=n_tx,
            n_el=n_el,
            t0_delays=t0_delays,
            initial_times=initial_times,
            tx_apodizations=tx_apodizations,
            center_frequency=center_frequency,
            sampling_frequency=sampling_frequency,
            bandwidth_percent=bandwidth_percent,
            n_ax=n_ax,
            sound_speed=sound_speed,
            polar_angles=polar_angles,
            azimuth_angles=azimuth_angles,
            focus_distances=focus_distances,
            probe_geometry=probe_geometry,
            time_to_next_transmit=time_to_next_transmit,
            **config.scan,
        )
>>>>>>> 31a30654

        return data, scan, probe<|MERGE_RESOLUTION|>--- conflicted
+++ resolved
@@ -685,30 +685,9 @@
         scan_params = update_dictionary(file_scan_parameters, config.scan)
 
         # Initialize the scan object
-<<<<<<< HEAD
-        scan = Scan(**scan_params, modtype=modtype)
+        scan = Scan(**scan_params)
 
         if data_type in ["raw_data", "aligned_data"]:
             data = data[:, scan.selected_transmits]
-=======
-        scan = Scan(
-            n_tx=n_tx,
-            n_el=n_el,
-            t0_delays=t0_delays,
-            initial_times=initial_times,
-            tx_apodizations=tx_apodizations,
-            center_frequency=center_frequency,
-            sampling_frequency=sampling_frequency,
-            bandwidth_percent=bandwidth_percent,
-            n_ax=n_ax,
-            sound_speed=sound_speed,
-            polar_angles=polar_angles,
-            azimuth_angles=azimuth_angles,
-            focus_distances=focus_distances,
-            probe_geometry=probe_geometry,
-            time_to_next_transmit=time_to_next_transmit,
-            **config.scan,
-        )
->>>>>>> 31a30654
 
         return data, scan, probe