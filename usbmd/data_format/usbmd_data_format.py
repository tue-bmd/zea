--- conflicted
+++ resolved
@@ -675,10 +675,6 @@
         if frames is None:
             frames = np.arange(n_frames, dtype=np.int32)
 
-<<<<<<< HEAD
-        if transmits is not None:
-            config.scan.selected_transmits = transmits
-=======
         if transmits is None:
             transmits = np.arange(n_tx, dtype=np.int32)
 
@@ -691,7 +687,6 @@
         azimuth_angles = hdf5_file["scan"]["azimuth_angles"][transmits]
         focus_distances = hdf5_file["scan"]["focus_distances"][transmits]
         time_to_next_transmit = hdf5_file["scan"]["time_to_next_transmit"][:, transmits]
->>>>>>> becf044d
 
         # Load the desired frames from the file
         data = hdf5_file["data"][data_type][frames]
@@ -703,17 +698,6 @@
                     "dimension must be 1 (RF) or 2 (IQ), when data_type is "
                     f"{data_type}."
                 )
-
-<<<<<<< HEAD
-        # merge file scan parameters with config scan parameters
-        scan_params = update_dictionary(file_scan_parameters, config.scan)
-
-        # Initialize the scan object
-        scan = Scan(**scan_params)
-
-        if data_type in ["raw_data", "aligned_data"]:
-            data = data[:, scan.selected_transmits]
-=======
         # Define the additional keyword parameters from the config object or an emtpy
         # dict if no config object is provided.
         if config is None:
@@ -721,26 +705,14 @@
         else:
             config_scan_dict = config.scan
 
+        # merge file scan parameters with config scan parameters
+        scan_params = update_dictionary(file_scan_parameters, config_scan_dict)
+
         # Initialize the scan object
-        scan = Scan(
-            n_tx=n_tx,
-            n_el=n_el,
-            t0_delays=t0_delays,
-            initial_times=initial_times,
-            tx_apodizations=tx_apodizations,
-            center_frequency=center_frequency,
-            sampling_frequency=sampling_frequency,
-            bandwidth_percent=bandwidth_percent,
-            modtype=modtype,
-            n_ax=n_ax,
-            sound_speed=sound_speed,
-            polar_angles=polar_angles,
-            azimuth_angles=azimuth_angles,
-            focus_distances=focus_distances,
-            probe_geometry=probe_geometry,
-            time_to_next_transmit=time_to_next_transmit,
-            **config_scan_dict,
-        )
->>>>>>> becf044d
+        scan = Scan(**scan_params)
+
+        # Select only the desired transmits if
+        if data_type in ["raw_data", "aligned_data"]:
+            data = data[:, transmits]
 
         return data, scan, probe