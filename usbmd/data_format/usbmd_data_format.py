"""
Functions to write and validate datasets in the USBMD format.
"""
import logging
from pathlib import Path

import h5py
import numpy as np

from usbmd.probes import Probe, get_probe
from usbmd.processing import _DATA_TYPES
from usbmd.scan import Scan


def generate_example_dataset(path, add_optional_fields=False):
    """Generates an example dataset that contains all the necessary fields.
    Note: This dataset does not contain actual data, but is filled with random
    values.

    Args:
        path (str): The path to write the dataset to.
        add_optional_fields (bool, optional): Whether to add optional fields to
            the dataset. Defaults to False.

    Returns:
        (h5py.File): The example dataset.
    """

    n_ax = 2048
    n_el = 128
    n_tx = 8
    n_ch = 1
    n_frames = 2

    raw_data = np.ones((n_frames, n_tx, n_el, n_ax, n_ch))

    t0_delays = np.zeros((n_tx, n_el), dtype=np.float32)
    tx_apodizations = np.zeros((n_tx, n_el), dtype=np.float32)
    probe_geometry = np.zeros((n_el, 3), dtype=np.float32)
    probe_geometry[:, 0] = np.linspace(-0.02, 0.02, n_el)

    if add_optional_fields:
        focus_distances = np.ones((n_tx,), dtype=np.float32) * np.inf
        tx_apodizations = np.zeros((n_tx, n_el), dtype=np.float32)
        polar_angles = np.zeros((n_tx,), dtype=np.float32)
        azimuth_angles = np.zeros((n_tx,), dtype=np.float32)
    else:
        focus_distances = None
        tx_apodizations = None
        polar_angles = None
        azimuth_angles = None

    generate_usbmd_dataset(
        path,
        raw_data=raw_data,
        probe_geometry=probe_geometry,
        sampling_frequency=40e6,
        center_frequency=7e6,
        initial_times=np.zeros((n_tx,)),
        t0_delays=t0_delays,
        sound_speed=1540,
        tx_apodizations=tx_apodizations,
        probe_name="example_probe",
        focus_distances=focus_distances,
        polar_angles=polar_angles,
        azimuth_angles=azimuth_angles,
    )


def generate_usbmd_dataset(
    path,
    raw_data,
    probe_geometry,
    sampling_frequency,
    center_frequency,
    initial_times,
    t0_delays,
    sound_speed,
    probe_name,
    description="No description was supplied",
    focus_distances=None,
    polar_angles=None,
    azimuth_angles=None,
    tx_apodizations=None,
    bandwidth_percent=None,
):
    """Generates a dataset in the USBMD format.

    Args:
        path (str): The path to write the dataset to.
        raw_data (np.ndarray): The raw data of the ultrasound measurement of
            shape (n_frames, n_tx, n_el, n_ax, n_ch).
        add_optional_fields (bool, optional): Whether to add optional fields to
            the dataset. Defaults to False.

    Returns:
        (h5py.File): The example dataset.
    """

    dataset = h5py.File(path, "w")

    dataset.attrs["probe"] = probe_name
    dataset.attrs["description"] = description

    def add_dataset(group, name, data, description, unit):
        """Adds a dataset to the given group with a description and unit."""
        dataset = group.create_dataset(name, data=data)
        dataset.attrs["description"] = description
        dataset.attrs["unit"] = unit

    n_frames = raw_data.shape[0]
    n_tx = raw_data.shape[1]
    n_el = raw_data.shape[2]
    n_ax = raw_data.shape[3]
    n_ch = raw_data.shape[4]

    # Write data group
    data_group = dataset.create_group("data")
    data_group.attrs["description"] = "This group contains the data."
    data_shape = (n_frames, n_tx, n_el, n_ax, n_ch)
    assert raw_data.shape == data_shape, (
        f"The raw_data has the wrong shape. Expected {data_shape}, "
        f"got {raw_data.shape}."
    )

    add_dataset(
        group=data_group,
        name="raw_data",
        data=raw_data.astype(np.float32),
        description="The raw_data of shape (n_frames, n_tx, n_el, n_ax, n_ch).",
        unit="unitless",
    )

    # Write scan group
    scan_group = dataset.create_group("scan")
    scan_group.attrs["description"] = "This group contains the scan parameters."

    add_dataset(
        group=scan_group,
        name="n_ax",
        data=n_ax,
        description="The number of axial samples.",
        unit="unitless",
    )

    add_dataset(
        group=scan_group,
        name="n_el",
        data=n_el,
        description="The number of elements in the probe.",
        unit="unitless",
    )

    add_dataset(
        group=scan_group,
        name="n_tx",
        data=n_tx,
        description="The number of transmits per frame.",
        unit="unitless",
    )

    add_dataset(
        group=scan_group,
        name="n_frames",
        data=n_frames,
        description="The number of frames.",
        unit="unitless",
    )

    add_dataset(
        group=scan_group,
        name="sound_speed",
        data=sound_speed,
        description="The speed of sound in m/s",
        unit="m/s",
    )

    add_dataset(
        group=scan_group,
        name="probe_geometry",
        data=probe_geometry,
        description="The probe geometry of shape (n_el, 3).",
        unit="m",
    )

    add_dataset(
        group=scan_group,
        name="sampling_frequency",
        data=sampling_frequency,
        description="The sampling frequency in Hz.",
        unit="Hz",
    )

    add_dataset(
        group=scan_group,
        name="center_frequency",
        data=center_frequency,
        description="The center frequency in Hz.",
        unit="Hz",
    )

    add_dataset(
        group=scan_group,
        name="initial_times",
        data=initial_times,
        description="The times when the A/D converter starts sampling "
        "in seconds of shape (n_tx,). This is the time between the "
        "first element firing and the first recorded sample.",
        unit="s",
    )

    add_dataset(
        group=scan_group,
        name="t0_delays",
        data=t0_delays,
        description="The t0_delays of shape (n_tx, n_el).",
        unit="s",
    )

    if tx_apodizations is not None:
        add_dataset(
            group=scan_group,
            name="tx_apodizations",
            data=tx_apodizations,
            description="The transmit delays for each element defining the"
            " wavefront in seconds of shape (n_tx, n_elem). This is"
            " the time at which each element fires shifted such that"
            " the first element fires at t=0.",
            unit="unitless",
        )

    if focus_distances is not None:
        add_dataset(
            group=scan_group,
            name="focus_distances",
            data=focus_distances,
            description="The transmit focus distances in meters of "
            "shape (n_tx,). For planewaves this is set to Inf.",
            unit="m",
        )

    if polar_angles is not None:
        add_dataset(
            group=scan_group,
            name="polar_angles",
            data=polar_angles,
            description="The polar angles of the transmit beams in "
            "radians of shape (n_tx,).",
            unit="rad",
        )

    if azimuth_angles is not None:
        add_dataset(
            group=scan_group,
            name="azimuth_angles",
            data=azimuth_angles,
            description="The azimuthal angles of the transmit beams "
            "in radians of shape (n_tx,).",
            unit="rad",
        )

    if bandwidth_percent is not None:
        add_dataset(
            group=scan_group,
            name="bandwidth_percent",
            data=bandwidth_percent,
            description="The receive bandwidth of RF signal in "
            "percentage of center frequency.",
            unit="unitless",
        )

    dataset.close()
    validate_dataset(path)


def validate_dataset(path):
    """Reads the hdf5 dataset at the given path and validates its structure.

    Args:
        path (str, pathlike): The path to the hdf5 dataset.

    """
    dataset = h5py.File(path, "r")

    def check_key(dataset, key):
        assert key in dataset.keys(), f"The dataset does not contain the key {key}."

    # Validate the root group
    check_key(dataset, "data")
    check_key(dataset, "scan")

    # validate the scan group
    check_key(dataset["scan"], "n_ax")
    check_key(dataset["scan"], "n_el")
    check_key(dataset["scan"], "n_tx")
    check_key(dataset["scan"], "probe_geometry")
    check_key(dataset["scan"], "sampling_frequency")
    check_key(dataset["scan"], "center_frequency")
    check_key(dataset["scan"], "t0_delays")

    # validate the data group
    allowed_data_keys = _DATA_TYPES

    for key in dataset["data"].keys():
        assert key in allowed_data_keys, "The data group contains an unexpected key."

        # Validate data shape
        data_shape = dataset["data"][key].shape
        if key == "raw_data":
            assert (
                len(data_shape) == 5
            ), "The raw_data group does not have a shape of length 5."
            assert (
                data_shape[1] == dataset["scan"]["n_tx"][()]
            ), "n_tx does not match the second dimension of raw_data."
            assert (
                data_shape[2] == dataset["scan"]["n_el"][()]
            ), "n_el does not match the third dimension of raw_data."
            assert (
                data_shape[3] == dataset["scan"]["n_ax"][()]
            ), "n_ax does not match the fourth dimension of raw_data."
            assert data_shape[4] in (
                1,
                2,
            ), "The fifth dimension of raw_data is not 1 or 2."

        elif key == "aligned_data":
            logging.warning("No validation has been defined for aligned data.")
        elif key == "beamformed_data":
            logging.warning("No validation has been defined for beamformed data.")
        elif key == "envelope_data":
            logging.warning("No validation has been defined for envelope data.")
        elif key == "image":
            logging.warning("No validation has been defined for image data.")
        elif key == "image_sc":
            logging.warning("No validation has been defined for image_sc data.")

    required_scan_keys = [
        "n_ax",
        "n_el",
        "n_tx",
        "n_frames",
        "probe_geometry",
        "sampling_frequency",
        "center_frequency",
    ]

    # Ensure that all required keys are present
    for required_key in required_scan_keys:
        assert required_key in dataset["scan"].keys(), (
            "The scan group does not contain the required key " f"{required_key}."
        )

    # Ensure that all keys have the correct shape
    for key in dataset["scan"].keys():
        if key == "probe_geometry":
            correct_shape = (dataset["scan"]["n_el"][()], 3)
            assert (
                dataset["scan"][key].shape == correct_shape
            ), "The probe_geometry does not have the correct shape."

        elif key == "t0_delays":
            correct_shape = (dataset["scan"]["n_tx"][()], dataset["scan"]["n_el"][()])
            assert (
                dataset["scan"][key].shape == correct_shape
            ), "The t0_delays does not have the correct shape."

        elif key == "tx_apodizations":
            correct_shape = (dataset["scan"]["n_tx"][()], dataset["scan"]["n_el"][()])
            assert (
                dataset["scan"][key].shape == correct_shape
            ), "The tx_apodizations does not have the correct shape."

        elif key == "focus_distances":
            correct_shape = (dataset["scan"]["n_tx"][()],)
            assert (
                dataset["scan"][key].shape == correct_shape
            ), "The focus_distances does not have the correct shape."

        elif key == "polar_angles":
            correct_shape = (dataset["scan"]["n_tx"][()],)
            assert (
                dataset["scan"][key].shape == correct_shape
            ), "The polar_angles does not have the correct shape."

        elif key == "azimuth_angles":
            correct_shape = (dataset["scan"]["n_tx"][()],)
            assert (
                dataset["scan"][key].shape == correct_shape
            ), "The azimuthal_angles does not have the correct shape."

        elif key == "initial_times":
            correct_shape = (dataset["scan"]["n_tx"][()],)
            assert (
                dataset["scan"][key].shape == correct_shape
            ), "The initial_times does not have the correct shape."

        elif key in (
            "sampling_frequency",
            "bandwidth_percent",
            "center_frequency",
            "n_frames",
            "n_tx",
            "n_el",
            "n_ax",
            "sound_speed",
        ):
            assert (
                dataset["scan"][key].size == 1
            ), f"{key} does not have the correct shape."

        else:
            logging.warning("No validation has been defined for %s.", key)

    assert_unit_and_description_present(dataset)


def assert_unit_and_description_present(hdf5_file, _prefix=""):
    """Checks that all datasets have a unit and description attribute.

    Args:
        hdf5_file (h5py.File): The hdf5 file to check.

    Raises:
        AssertionError: If a dataset does not have a unit or description
            attribute.
    """
    for key in hdf5_file.keys():
        if isinstance(hdf5_file[key], h5py.Group):
            assert_unit_and_description_present(
                hdf5_file[key], _prefix=_prefix + key + "/"
            )
        else:
            assert (
                "unit" in hdf5_file[key].attrs.keys()
            ), f"The dataset {_prefix}/{key} does not have a unit attribute."
            assert (
                "description" in hdf5_file[key].attrs.keys()
            ), f"The dataset {_prefix}/{key} does not have a description attribute."


def load_usbmd_file(path, frames=None, transmits=None, data_type="raw_data", config=None):
    """Loads a hdf5 file in the USBMD format and returns the data together with
    a scan object containing the parameters of the acquisition and a probe
    object containing the parameters of the probe.

    Args:
        path (str, pathlike): The path to the hdf5 file.
        frames (tuple, list, optional): The frames to load. Defaults to None in
            which case all frames are loaded.
        transmits (tuple, list, optional): The transmits to load. Defaults to
            None in which case all transmits are used.
        data_type (str, optional): The type of data to load. Defaults to
            'raw_data'. Other options are 'aligned_data', 'beamformed_data',
            'envelope_data', 'image' and 'image_sc'.
        config (utils.config.Config, optional): A config object containing parameters.
            only parameters used in this functions are the config.scan parameters.

    Returns:
        (np.ndarray): The raw data of shape (n_frames, n_tx, n_el, n_ax, n_ch).
        (Scan): A scan object containing the parameters of the acquisition.
        (Probe): A probe object containing the parameters of the probe.
    """

    assert isinstance(
        path, (str, Path)
    ), "The path must be a string or a pathlib.Path object."

    assert isinstance(
        frames, (tuple, list, type(None))
    ), "The frames must be a tuple, list or None."

    if frames is not None:
        # Assert that all frames are integers
        assert all(
            isinstance(frame, int) for frame in frames
        ), "All frames must be integers."

    if transmits is not None:
        # Assert that all frames are integers
        assert all(
            isinstance(tx, int) for tx in transmits
        ), "All transmits must be integers."

    assert (
        data_type in _DATA_TYPES
    ), f"Data type {data_type} does not exist, should be in {_DATA_TYPES}"

    with h5py.File(path, "r") as hdf5_file:
        # data = hdf5_file['data']['raw_data'][:]
        # scan = Scan(hdf5_file['scan'])

        # Define the probe
        probe_name = hdf5_file.attrs["probe"]
        ele_pos = hdf5_file["scan"]["probe_geometry"][:]

        # Try to load a known probe type. If this fails, use a generic probe
        # instead, but warn the user.
        try:
            probe = get_probe(probe_name)
        except NotImplementedError:
            logging.warning(
                "The probe %s is not implemented. Using a generic probe instead.",
                probe_name,
            )

            probe = Probe(ele_pos=ele_pos)

        # Verify that the probe geometry matches the probe geometry in the
        # dataset
        if not np.allclose(ele_pos, probe.ele_pos):
            probe.ele_pos = ele_pos
            logging.warning(
                "The probe geometry in the data file does not "
                "match the probe geometry of the probe. The probe "
                "geometry has been updated to match the data file."
            )

        # Define the scan
<<<<<<< HEAD
        n_frames = int(hdf5_file['scan']['n_frames'][()])
        n_ax = int(hdf5_file['scan']['n_ax'][()])
        n_tx = int(hdf5_file['scan']['n_tx'][()])
        c = float(hdf5_file['scan']['sound_speed'][()])
        fs = float(hdf5_file['scan']['sampling_frequency'][()])
        fc = float(hdf5_file['scan']['center_frequency'][()])
        n_el = int(hdf5_file['scan']['n_el'][()])
=======
        n_frames = int(hdf5_file["scan"]["n_frames"][()])
        n_ax = int(hdf5_file["scan"]["n_ax"][()])
        n_tx = int(hdf5_file["scan"]["n_tx"][()])
        c = float(hdf5_file["scan"]["sound_speed"][()])
        fs = float(hdf5_file["scan"]["sampling_frequency"][()])
        fc = float(hdf5_file["scan"]["center_frequency"][()])
        bandwidth_percent = float(hdf5_file["scan"]["bandwidth_percent"][()])
>>>>>>> 7394b820

        if frames is None:
            frames = np.arange(n_frames, dtype=np.int32)

        if transmits is None:
            transmits = np.arange(n_tx, dtype=np.int32)

        if 'xlims' not in config.scan:
            # Set the scan limits to the limits of the probe and
            # the depth of the scan
            x0, x1 = ele_pos[0, 0], ele_pos[-1, 0]
            config.scan.xlims = (x0, x1)
        if 'zlims' not in config.scan:
            # Compute the depth of the scan from the number of axial samples
            depth = n_ax / fs * c / 2
            z0, z1 = 0, depth
            config.scan.zlims = (z0, z1)

        n_tx = len(transmits)

        initial_times = hdf5_file["scan"]["initial_times"][transmits]
        tx_apodizations = hdf5_file["scan"]["tx_apodizations"][transmits]
        t0_delays = hdf5_file["scan"]["t0_delays"][transmits]
        polar_angles = hdf5_file["scan"]["polar_angles"][transmits]
        azimuth_angles = hdf5_file["scan"]["azimuth_angles"][transmits]
        focus_distances = hdf5_file["scan"]["focus_distances"][transmits]

        # Load the desired frames from the file
        data = hdf5_file["data"][data_type][frames]

        if data_type in ["raw_data", "aligned_data"]:
            data = data[:, transmits]

        if data_type in ["raw_data", "aligned_data", "beamformed_data"]:
            if data.shape[-1] == 1:
                modtype = "rf"
            elif data.shape[-1] == 2:
                modtype = "iq"
            else:
                raise ValueError(
                    f"The data has an unexpected shape: {data.shape}. Last "
                    "dimension must be 1 (RF) or 2 (IQ), when data_type is "
                    f"{data_type}."
                )

        # Initialize the scan object
        scan = Scan(
            n_tx=n_tx,
            n_el=n_el,
            t0_delays=t0_delays,
            initial_times=initial_times,
            tx_apodizations=tx_apodizations,
            fc=fc,
            fs=fs,
            bandwidth_percent=bandwidth_percent,
            modtype=modtype,
            n_ax=n_ax,
            c=c,
            polar_angles=polar_angles,
            azimuth_angles=azimuth_angles,
            focus_distances=focus_distances,
            **config.scan,
        )

        return data, scan, probe<|MERGE_RESOLUTION|>--- conflicted
+++ resolved
@@ -439,7 +439,9 @@
             ), f"The dataset {_prefix}/{key} does not have a description attribute."
 
 
-def load_usbmd_file(path, frames=None, transmits=None, data_type="raw_data", config=None):
+def load_usbmd_file(
+    path, frames=None, transmits=None, data_type="raw_data", config=None
+):
     """Loads a hdf5 file in the USBMD format and returns the data together with
     a scan object containing the parameters of the acquisition and a probe
     object containing the parameters of the probe.
@@ -517,23 +519,14 @@
             )
 
         # Define the scan
-<<<<<<< HEAD
-        n_frames = int(hdf5_file['scan']['n_frames'][()])
-        n_ax = int(hdf5_file['scan']['n_ax'][()])
-        n_tx = int(hdf5_file['scan']['n_tx'][()])
-        c = float(hdf5_file['scan']['sound_speed'][()])
-        fs = float(hdf5_file['scan']['sampling_frequency'][()])
-        fc = float(hdf5_file['scan']['center_frequency'][()])
-        n_el = int(hdf5_file['scan']['n_el'][()])
-=======
         n_frames = int(hdf5_file["scan"]["n_frames"][()])
         n_ax = int(hdf5_file["scan"]["n_ax"][()])
         n_tx = int(hdf5_file["scan"]["n_tx"][()])
         c = float(hdf5_file["scan"]["sound_speed"][()])
         fs = float(hdf5_file["scan"]["sampling_frequency"][()])
         fc = float(hdf5_file["scan"]["center_frequency"][()])
+        n_el = int(hdf5_file["scan"]["n_el"][()])
         bandwidth_percent = float(hdf5_file["scan"]["bandwidth_percent"][()])
->>>>>>> 7394b820
 
         if frames is None:
             frames = np.arange(n_frames, dtype=np.int32)
@@ -541,12 +534,12 @@
         if transmits is None:
             transmits = np.arange(n_tx, dtype=np.int32)
 
-        if 'xlims' not in config.scan:
+        if "xlims" not in config.scan:
             # Set the scan limits to the limits of the probe and
             # the depth of the scan
             x0, x1 = ele_pos[0, 0], ele_pos[-1, 0]
             config.scan.xlims = (x0, x1)
-        if 'zlims' not in config.scan:
+        if "zlims" not in config.scan:
             # Compute the depth of the scan from the number of axial samples
             depth = n_ax / fs * c / 2
             z0, z1 = 0, depth
