--- conflicted
+++ resolved
@@ -276,17 +276,12 @@
     period = n_period / center_frequency
 
     def spectrum_fn(f):
-<<<<<<< HEAD
-        return ops.array(1 / 1j, "complex64") * ops.cast(
+        return ops.array(1 / 2, "complex64") * ops.cast(
             (
                 hann_fd(f - center_frequency, period)
-                - hann_fd(f + center_frequency, period)
+                + hann_fd(f + center_frequency, period)
             ),
             "complex64",
-=======
-        return ops.array(1 / 2, "complex64") * ops.cast(
-            (hann_fd(f - fc, period) + hann_fd(f + fc, period)), "complex64"
->>>>>>> 344d34eb
         )
 
     return spectrum_fn
