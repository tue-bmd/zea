"""The beamformers module contains time of flight correction and beamforming
layers for tensorflow.

- **Author(s)**     : Ben Luijten
- **Date**          : Thu Feb 2 2021

## Usage
The tensorflow beamformer has several modes of operation:
1. Using static parameters, i.e. the parameters given by the probe and scan objects during
initialization.
2. Using dynamic parameters, which allows for changing beamforming settings at runtime.
This can be done by:
    a. Passing the probe and scan objects to the call function of the beamformer. This is
    b. Passing the parameters as tensors in the kwargs of the call function.
Option 2.a provides the best integration with the rest of the USBMD framework, but requires
the Beamformer model to be run in eager mode, as the probe and scan objects no tf.Tensors. During
the call function, the probe and scan objects are converted to tf.Tensors, by taking a snapshot of
the objects.
It is still possible to benefit from graph mode, and jit compilation, by passing the jit=True
flag to the Beamformer model during initialization (via the config object). This will compile the
internal beamforming functions, but not the call function of the Beamformer model.
Option 2.b requires manual passing of the parameters as tensors, but allows the full model to be
compiled. Since we don't have to take a snapshot of the probe and scan objects, this is the fastest
option. In fact, it is just as fast as using static parameters.
3. A combination of static and dynamic parameters. If no probe and scan objects, or parameter
Tensors passed as kwargs, are passed to the call function, the Beamformer model will use the
internal probe and scan objects. If probe and scan objects are passed, the internal probe and scan
objects will be updated. If this is not desired, the stateful flag can be set to False during
initialization of the Beamformer model.

Note that for option 1, it is still possible to compile the whole model, including the call, since
we don't have non-tensor inputs. However, this does disable the option to update parameters as in 3.

## Examples
```python
model = get_model(probe, scan, config, stateful=True) # Stateful is on by default
bf = model(data) # beamform using stored settings
bf = model(data, probe2, scan2) # beamform using new settings
bf = model(data) beamform using settings from probe2/scan2
sound_speed = tf.constant(1500, dtype=tf.float32)
bf = model(data, sound_speed=sound_speed) # beamform using new sound speed setting
```

## Training
The beamformer model can also be used (as part of) a training model. The same rules apply as for
inference, however jit compilation should be handled with care. If you want to use jit compilation
for training, it is advised to do this via model.compile(jit_compile=True), as this
will compile the entire model including the gradient computation. This is needed if you have custom
loss functions or metrics (e.g. via model.add_loss() or model.add_metric()), since they need to be
compiled in the same scope as the rest of the model.
Note that this way of compiling only affects the model.fit, model.evaluate and model.predict
functions, but not the direct __call__ function, i.e. model(data).
"""

# pylint: disable=arguments-differ, arguments-renamed, unused-argument

import warnings
from typing import Tuple

import numpy as np
import tensorflow as tf
import tf_keras as keras

from usbmd.backend.tensorflow.utils.utils import tf_snapshot
from usbmd.registry import tf_beamformer_registry
from usbmd.utils import log


# TODO This function is possibly not needed anymore
def get_beamformer(probe, scan, config):
    """Function that returns a beamformer model based on the provided configuration."""
    model = Beamformer(probe, scan, config)
    return model


class Beamformer(keras.Model):
    """Beamformer model"""

    def __init__(self, probe, scan, config, stateful=True):
        super().__init__()
        self.probe = tf_snapshot(probe)
        self.scan = tf_snapshot(scan)
        self.config = config

        self.patches = config.model.beamformer.get("patches", 1)

        self.stateful = stateful

        # Beamformer layers
        self.tof_layer = TOFLayer(probe, scan, config)
        self.beamsumming_layer = tf_beamformer_registry[
            config.model.beamformer.get("type", "das")  # default to DAS
        ](
            probe,
            scan,
            config,
            sum_transmits=config.model.beamformer.sum_transmits,
        )

        if self.patches > 1:
            self.beamform = self._beamform_patch_wise
        else:
            self.beamform = self._beamform

        # Check if we should jit_compile the model
        try:
            self.jit = config.model.beamformer.get("jit", False)
        except AttributeError:
            self.jit = False
        if self.jit:
            log.info("JIT compiling TF Beamformer")
            self.beamform = tf.function(self.beamform, jit_compile=True)

<<<<<<< HEAD
    @property
    def sum_transmits(self):
        """Whether beamformer sums the transmits or not.
        If not returns aligned_data, else returns beamformed_data.
        """
        return self.beamsumming_layer.sum_transmits
=======
        if config.model.beamformer.get("auto_pressure_weighting"):
            log.warning(
                "Auto pressure weighting is not yet implemented in the TF Beamformer"
            )
>>>>>>> d9a728b6

    def call(self, inputs, probe=None, scan=None, **kwargs):
        """Performs beamforming on input data, based on the provided probe and scan.
        Probe and Scan objects can only be given if this function was not graph compiled, i.e.
        build with tf.function().
        You can compile the call function if you do not use the probe and scan objects as
        arguments, but instead pass the values you want to update as tensors in the kwargs.
        """

        # Update probe and scan if new ones are provided.
        # We create a snapshot in the function call such that it is backwards compatible.
        _probe = tf_snapshot(probe) if probe else self.probe
        _scan = tf_snapshot(scan) if scan else self.scan

        if self.stateful:
            self.probe = _probe
            self.scan = _scan

        # In the latest tf versions (2.12 and up as far as I could test), we can no
        # longer pass dicts of Tensors to a tf.function. Instead we add unpack and add to kwargs
        kwargs = {**_scan, **_probe, **kwargs}

        return self.beamform(inputs, **kwargs)["beamformed"]

    def _beamform(self, inputs, **kwargs):
        """Performs beamforming on input data."""
        aligned_data = self.tof_layer(inputs, **kwargs)
        beamformed_data = self.beamsumming_layer(aligned_data, **kwargs)
        return beamformed_data

    def _beamform_patch_wise(self, inputs, **kwargs):
        grid = kwargs["grid"]
        patches, padding_length = split_uneven(grid, self.patches, axis=0)

        beamformed_patches = tf.TensorArray(
            tf.float32, size=self.patches, dynamic_size=False, clear_after_read=True
        )
        for i in range(self.patches):
            patch = patches[i]
            kwargs["grid"] = patch

            beamformed_patch = self._beamform(inputs, **kwargs)["beamformed"]
            beamformed_patches = beamformed_patches.write(i, beamformed_patch)

        beamformed_data = tf.squeeze(
            tf.concat(tf.split(beamformed_patches.stack(), self.patches), axis=2),
            axis=0,
        )
        if padding_length:
            beamformed_data = beamformed_data[:, :-padding_length, :, :]

        return {"beamformed": beamformed_data}


class BeamSumming(keras.layers.Layer):
    """Base class for beamsumming layers"""

    def __init__(self, probe=None, scan=None, config=None, **kwargs):
        self.probe = probe
        self.scan = scan
        self.config = config

        # Show warning if no probe, scan or config is provided
        if not probe:
            log.warning("No probe provided to beamformer layer")
        if not scan:
            log.warning(" No scan provided to beamformer layer")
        if not config:
            log.warning(" No config provided to beamformer layer")

        super().__init__(**kwargs)


@tf_beamformer_registry(name="das", framework="tensorflow")
class DAS_layer(BeamSumming):
    """Layer that implements DAS beamforming"""

    def __init__(
        self,
        probe,
        scan,
        config,
        rx_apo=None,
        tx_apo=None,
        sum_transmits=False,
        **kwargs,
    ):
        super().__init__(probe, scan, config, **kwargs)
        self.rx_apo = rx_apo if rx_apo else 1
        self.tx_apo = tx_apo if tx_apo else 1
        self.sum_transmits = sum_transmits

    # pylint: disable=arguments-differ
    def call(self, inputs, **kwargs):
        """Performs DAS beamforming on tof-corrected input.

        Args:
            inputs (tf.Tensor): The TOF corrected input of shape
            (batch_size, n_tx, N_x, N_z, 1 if RF/2 if IQ)

        Returns:
            dict: Output dict with keys ('beamformed') with shape
            (batch_size, N_x, N_z, 1 if RF/2 if IQ)
        """
        # sum channels, i.e. DAS
        x = tf.reduce_sum(self.rx_apo * inputs, axis=-2)
        # sum transmits, i.e. Compounding
        x = self.tx_apo * x
        if self.sum_transmits:
            x = tf.reduce_sum(x, axis=1)
        return {"beamformed": x}


class TOFLayer(keras.layers.Layer):
    """Time-flight-correction layer"""

    def __init__(
        self,
        probe,
        scan,
        config,
        **kwargs,
    ):
        super().__init__(**kwargs)

        # Lets not store probe, scan and config here, as this will be stored in the Beamformer model
        # Here we only need to store derived parameters, such as delays and mask
        self.scan = scan  # only used in  format_input , which needs a rewrite

    def call(self, inputs, **kwargs):
        """Performs time-of-flight correction on input data.

        Args:
            inputs (tf.Tensor): The input of shape
            (batch_size, n_tx, n_ax, n_el, 1 if RF/2 if IQ)
        Returns:
            tf.Tensor: The TOF corrected input of shape
            (batch_size, n_tx, n_ax, n_el, 1 if RF/2 if IQ)
        """
        # Pre-process input
        inputs = self.format_input(inputs)  # TODO check overhead in compute time
        # inputs = tf.transpose(inputs, perm=[0, 1, 3, 2, 4])

        # Compute delays and mask
        # It is currently faster to recompute the delays and mask for each batch, than to store
        # them and update them when the probe or scan changes. Most likely because the overhead of
        # branching (tf.cond) is larger than the overhead of recomputing the delays and mask.
        # The improvement in compute time without having to recompute the delays and mask is
        # approximately 1ms for a single PW.

        grid_shape = tf.shape(kwargs["grid"])
        Nz = grid_shape[0]
        Nx = grid_shape[1]

        raw_data_shape = tf.shape(inputs)
        batch_size = raw_data_shape[0]
        n_tx = raw_data_shape[1]
        n_el = inputs.shape[2]
        n_ax = raw_data_shape[3]
        n_ch = inputs.shape[
            4
        ]  # we use the static shape such that we only trace one branch
        # batch_size, n_tx, n_el, n_ax, n_ch = tf.shape(inputs)

        flatgrid = tf.reshape(
            kwargs["grid"], shape=(-1, 3)
        )  # Flatten grid to simplify calculations
        txdel, rxdel = compute_delays(
            flatgrid,
            kwargs["probe_geometry"],
            kwargs["initial_times"],
            kwargs["t0_delays"],
            kwargs["fs"],
            kwargs["sound_speed"],
            n_tx,
            n_el,
        )
        mask = compute_mask(flatgrid, kwargs["probe_geometry"], kwargs["f_number"])

        # Perform time-of-flight correction on each batch
        aligned_data = tf.TensorArray(
            tf.float32, size=batch_size, dynamic_size=False, clear_after_read=True
        )
        for b in tf.range(batch_size):
            aligned_data = aligned_data.write(
                b,
                tof_correction(
                    inputs[b],
                    flatgrid,
                    txdel,
                    rxdel,
                    kwargs["sound_speed"],
                    kwargs["fs"],
                    kwargs["fc"],
                    kwargs["fdemod"],
                    n_tx,
                    n_el,
                    n_ax,
                    n_ch,
                    Nz,
                    Nx,
                    mask,
                ),
            )

        # Stack batches of TOF corrected data in a single tensor
        return aligned_data.stack()

    def format_input(self, inputs):
        """Verify input data shape and transpose if necessary"""
        # TODO: This function needs to be rewritten using kwargs
        usbmd_shape = (self.scan.n_tx, self.scan.n_ax, self.scan.n_el, self.scan.n_ch)
        orig_shape = (self.scan.n_tx, self.scan.n_el, self.scan.n_ax, self.scan.n_ch)
        inputs_shape = inputs.shape[1:]

        # Lets check the shape of the input data, we don't need to check the first dimension (batch)
        if inputs_shape == usbmd_shape:
            return tf.transpose(inputs, perm=[0, 1, 3, 2, 4])
        if inputs_shape == orig_shape:
            warnings.warn(
                "Warning: The dimensions of the input data seem to be in the wrong "
                "order. Permuting dimensions from (n_frames, n_tx, n_ax, n_el, n_ch) "
                "to (n_frames, n_tx, n_ax, n_el, n_ch).\n"
                "This functionality is for backwards compatibility and will be "
                "removed in a future update."
            )
            return inputs
        if inputs.shape[2] is None and inputs.shape[3] is None:
            return inputs
        raise ValueError(
            f"Input data should have shape {usbmd_shape} or {orig_shape} (deprecated), "
            f"got {inputs_shape}"
        )


def compute_output_shape(self):
    """Computes the output shape of the model"""
    output_shape = (
        self.batch_size,
        self.scan.Nx,
        self.scan.Nz,
        self.scan.n_tx,
        self.scan.n_el,
    )
    return output_shape


def tof_correction(
    data: tf.Tensor,
    grid,
    txdel,
    rxdel,
    sound_speed,
    fs,
    fc,
    fdemod,
    n_tx,
    n_el,
    n_ax,
    n_ch,
    Nz,
    Nx,
    mask,
) -> tf.Tensor:
    """
    Args:
        data (tf.Tensor): Input RF/IQ data. (n_tx, n_el, n_ax, 1 if RF/2 if IQ)

    Returns:
        output (tf.Tensor): time-of-flight corrected data
        with shape: (Nz, Nx, n_tx, n_el).

    """
    # Apply delays
    bf_tx = tf.TensorArray(
        tf.float32, size=n_tx, dynamic_size=False, clear_after_read=True
    )
    for tx in tf.range(n_tx):
        data_tx = data[tx]
        delays = txdel[tx] + rxdel
        delays = tf.expand_dims(delays, axis=-1)

        tof_tx = apply_delays(data_tx, delays, clip=[0, n_ax - 1]) * mask

        if n_ch == 2 and fdemod != 0:
            # Apply phase rotation
            tshift = delays[:, :, 0] / fs
            tdemod = tf.expand_dims(grid[:, 2], 0) * 2 / sound_speed
            theta = 2 * tf.constant(np.pi, dtype=tf.float32) * fc * (tshift - tdemod)
            tof_tx = complex_rotate(tof_tx, theta)

        tof_tx = tf.transpose(
            tof_tx, perm=[1, 0, 2]
        )  # Transpose to ensure correct reshape order
        tof_tx = tf.reshape(
            tof_tx,
            shape=(Nz, Nx, n_el, n_ch),
        )
        bf_tx = bf_tx.write(tx, tof_tx)

    return bf_tx.stack()


def compute_delays(
    grid: tf.Tensor,
    probe_geometry: tf.Tensor,
    initial_times: tf.Tensor,
    t0_delays: tf.Tensor,
    fs: tf.Tensor,
    sound_speed: tf.Tensor,
    n_tx: int,
    n_el: int,
) -> Tuple[tf.Tensor, tf.Tensor]:
    """Function that calculates delays for time-of-flight correction

    Args:
        grid (tf.Tensor): Pixel positions in cartesian coordinates (N_pixels, 3)
        angles (tf.Tensor): Plane wave angles (n_tx,)
        focus (tf.Tensor): Virtual focus point, not used for PW transmissions (n_tx, 3)
        probe_geometry (tf.Tensor): Array element positions cartesian coordinates (n_el, 3)
        initial_times (tf.Tensor): Time-offset for each transmit (n_tx,)
        t0_delays (tf.Tensor): Times at which the elements fire
        fs (tf.Tensor): Sampling frequency in Hz (1,)
        sound_speed (tf.Tensor): Speed-of-sound (1,)

    Returns:
        txdel (tf.Tensor): Transmit delays (n_tx, N_pixels)
        rxdel (tf.Tensor): Receive delays (n_el, N_pixels)
    """

    # Initialize delay variables
    tx_distances = tf.TensorArray(
        tf.float32, size=n_tx, dynamic_size=False, clear_after_read=True
    )
    rx_distances = tf.TensorArray(
        tf.float32, size=n_el, dynamic_size=False, clear_after_read=True
    )

    # Compute transmit and receive delays and apodizations
    # pylint: disable=cell-var-from-loop
    for tx in tf.range(n_tx):
        tx_distance = distance_tx_generic(
            grid, t0_delays[tx], probe_geometry, sound_speed=sound_speed
        )
        tx_distances = tx_distances.write(tx, tx_distance)
    tx_distances = tx_distances.stack()

    for el in tf.range(n_el):
        rx_distance = distance_rx(grid, probe_geometry[el])
        rx_distances = rx_distances.write(el, rx_distance)
    rx_distances = rx_distances.stack()

    tx_delays = (tx_distances / sound_speed - tf.expand_dims(initial_times, -1)) * fs
    rx_delays = (rx_distances / sound_speed) * fs

    return tx_delays, rx_delays


def apply_delays(  # TODO add more interpolations methods (nearest, cubic, etc.)
    iq: tf.Tensor, d: tf.Tensor, clip: Tuple[float, float] = None
) -> tf.Tensor:
    """Apply time delays using linear interpolation.

    Args:
        iq (tf.Tensor): Input tensor of shape [batch_size, pixels, RF/IQ channels].
            RF / IQ channels are assumed to be the last dimension and either
            1 (RF) or 2 (IQ) channels respectively.
        d (tf.Tensor): Time delays tensor of shape [batch_size, pixels].
        clip (tuple, optional): Tuple of two values representing the lower and upper
            bounds for clipping the delays.

    Returns:
        tf.Tensor: Output tensor of shape [batch_size, pixels, RF/IQ channels].
    """
    # Get lower and upper values around delays dd
    d0 = tf.cast(tf.floor(d), "int32")  # Cast to integer
    d1 = d0 + 1
    # Apply clipping of delays clipping to ensure correct behavior on cpu
    if clip:
        d0 = tf.clip_by_value(d0, clip[0], clip[1])
        d1 = tf.clip_by_value(d1, clip[0], clip[1])
    # Gather pixel values
    iq0 = tf.gather_nd(iq, d0, batch_dims=1)
    iq1 = tf.gather_nd(iq, d1, batch_dims=1)
    # Compute interpolated pixel value
    d0 = tf.cast(d0, "float")  # Cast to float
    d1 = tf.cast(d1, "float")  # Cast to float
    out = (d1 - d) * iq0 + (d - d0) * iq1
    return out  # [batch_size, pixels, RF/IQ channels]


def complex_rotate(iq: tf.Tensor, theta: tf.Tensor) -> tf.Tensor:
    """Phase rotation of I and Q component by complex angle theta

    Args:
        iq (tf.Tensor): IQ data (N_pixels, n_ch, 2)
        theta (tf.Tensor): Phase angle (N_pixels, n_ch)

    Returns:
        (tf.Tensor): Rotated IQ data (N_pixels, n_ch, 2)
    """
    i = iq[:, :, 0]
    q = iq[:, :, -1]

    ir = i * tf.cos(theta) - q * tf.sin(theta)
    qr = q * tf.cos(theta) + i * tf.sin(theta)

    return tf.stack([ir, qr], axis=-1)


def distance_rx(grid: tf.Tensor, probe_geometry: tf.Tensor) -> tf.Tensor:
    """Calculate receive delays

    Args:
        grid (tf.Tensor): Pixel positions in cartesian coordinates (N_pixels, 3)
        probe_geometry (tf.Tensor): Array element positions cartesian coordinates (n_el, 3)

    Returns:
        (tf.Tensor): Distance from each pixel to each array element (N_pixels, n_el)
    """
    # Get norm of distance vector between elements and pixels via broadcasting
    dist = tf.norm(grid - tf.expand_dims(probe_geometry, 0), axis=-1)
    return dist


def distance_tx_pw(grid: tf.Tensor, angle: tf.Tensor) -> tf.Tensor:
    """Calculate transmit delays for planar transmissions

    Args:
        grid (tf.Tensor): Pixel positions in cartesian coordinates (N_pixels, 3)
        angle (tf.Tensor): Plane wave angles (1,)

    Returns:
        dist (tf.Tensor): Distance from PW source to each pixel (N_pixels)
    """
    # Use broadcasting to simplify computations
    x = grid[:, 0]
    z = grid[:, 2]
    # For each element, compute distance to pixels
    angle = tf.cast(angle, "float32")
    dist = x * tf.math.sin(angle) + z * tf.math.cos(angle)
    return dist


def distance_tx_foc(grid: tf.Tensor, focus_distances: tf.Tensor) -> tf.Tensor:
    """Calculate transmit delays for focused transmissions

    Args:
        grid (tf.Tensor): Pixel positions in cartesian coordinates (N_pixels, 3)
        focus_distances (tf.Tensor): Virtual focus point (3,)

    Returns:
        (tf.Tensor): Distance from virtual focus to each pixel (N_pixels)
    """
    # Use broadcasting to simplify computations
    x = grid[:, 0]
    z = grid[:, 2]
    # For each element, compute distance to pixels
    zs = focus_distances[2]
    xs = focus_distances[0]
    dist = tf.sqrt((xs - x) ** 2 + (zs - z) ** 2)
    return dist


def distance_tx_generic(
    grid: tf.Tensor,
    t0_delays: tf.Tensor,
    probe_geometry: tf.Tensor,
    sound_speed: tf.Tensor = 1540,
) -> tf.Tensor:
    """Computes distance to user-defined pixels for generic transmits based on
    the t0_delays.

    Args:
        grid (tf.Tensor): Flattened tensor of pixel positions in x,y,z of shape
        `(n_pix, 3)`
        t0_delays (tf.Tensor): The transmit delays in seconds of shape (n_el,), shifted
            such that the smallest delay is 0. Defaults to None.
        probe_geometry (tf.Tensor): The positions of the transducer elements of shape
            `(n_el, 3)`.
        sound_speed (float): The speed of sound in m/s. Defaults to 1540.

    Returns:
        tf.Tensor: The distances of the wavefront to the pixels of shape `(n_pix,)`
    """

    # Expanding dimensions to allow for broadcasting
    diff = tf.expand_dims(grid, 0) - tf.expand_dims(probe_geometry, 1)
    dist = t0_delays[..., tf.newaxis] * sound_speed + tf.norm(
        diff, axis=-1, keepdims=False
    )
    dist = tf.reduce_min(dist, axis=0)

    return dist


def compute_mask(
    grid: tf.Tensor, probe_geometry: tf.Tensor, f_number: tf.Tensor
) -> tf.Tensor:
    """Calculates an apodization mask based on the f-number (receive aperture)

    Args:
        grid (tf.Tensor): Pixel positions in cartesian coordinates (n_pixels, 3)
        probe_geometry (tf.Tensor): Array element positions cartesian coordinates (n_el, 3)
        f_number (tf.Tensor): F-number of the scan

    Returns:
        mask (tf.Tensor): Apodization mask (n_el, N_pixels, 1)
    """

    if f_number == 0:
        mask = tf.ones(
            (tf.shape(probe_geometry)[0], tf.shape(grid)[0], 1), dtype=tf.float32
        )
    else:
        n_pixels = tf.shape(grid)[0]
        n_el = tf.shape(probe_geometry)[0]

        aperture = grid[:, 2] / f_number
        aperture = tf.matmul(tf.expand_dims(aperture, axis=1), tf.ones((1, n_el)))
        distance = tf.abs(
            tf.matmul(tf.expand_dims(grid[:, 0], axis=1), tf.ones((1, n_el)))
            - tf.matmul(
                tf.ones((n_pixels, 1)), tf.expand_dims(probe_geometry[:, 0], axis=0)
            )
        )

        mask = tf.cast(distance <= aperture / 2, "float32")
        mask = tf.transpose(mask)
        mask = tf.expand_dims(mask, axis=-1)

    return mask


def split_uneven(tensor: tf.Tensor, N: int, axis: int = 0):
    """Function similar to tf.split, but also works if the tensor cannot be split in an equally
    sized parts. The last part will be smaller and zero padding is added to ensure the correct
    shape.

    args:
        tensor (Tensor): Tensor to split
        N (int): Number of parts to split the tensor in

    returns:
        list: List of tensors
        remainder (int): Number of elements in the last part
    """

    # check if the tensor can be split in N equal parts
    remainder = tensor.shape[axis] % N

    if remainder:
        padding_length = N - remainder
        padding_shape = list(tensor.shape)
        padding_shape[axis] = padding_length
        padding = tf.zeros(padding_shape)
        tensor = tf.concat([tensor, padding], axis=axis)
    else:
        padding_length = 0

    return tf.split(tensor, N, axis=axis), padding_length<|MERGE_RESOLUTION|>--- conflicted
+++ resolved
@@ -111,19 +111,10 @@
             log.info("JIT compiling TF Beamformer")
             self.beamform = tf.function(self.beamform, jit_compile=True)
 
-<<<<<<< HEAD
-    @property
-    def sum_transmits(self):
-        """Whether beamformer sums the transmits or not.
-        If not returns aligned_data, else returns beamformed_data.
-        """
-        return self.beamsumming_layer.sum_transmits
-=======
         if config.model.beamformer.get("auto_pressure_weighting"):
             log.warning(
                 "Auto pressure weighting is not yet implemented in the TF Beamformer"
             )
->>>>>>> d9a728b6
 
     def call(self, inputs, probe=None, scan=None, **kwargs):
         """Performs beamforming on input data, based on the provided probe and scan.
@@ -176,6 +167,13 @@
             beamformed_data = beamformed_data[:, :-padding_length, :, :]
 
         return {"beamformed": beamformed_data}
+
+    @property
+    def sum_transmits(self):
+        """Whether beamformer sums the transmits or not.
+        If not returns aligned_data, else returns beamformed_data.
+        """
+        return self.beamsumming_layer.sum_transmits
 
 
 class BeamSumming(keras.layers.Layer):
