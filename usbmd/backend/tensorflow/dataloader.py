--- conflicted
+++ resolved
@@ -7,23 +7,18 @@
 import re
 from pathlib import Path
 
-import cv2
 import h5py
 import keras
 import numpy as np
 import tensorflow as tf
-from keras import layers
 
 from usbmd.utils import log, translate
-from usbmd.utils.io_lib import search_file_tree
+from usbmd.utils.io_lib import _get_length_hdf5_file, search_file_tree
 
 
 class H5Generator:
     """Generator from h5 file."""
 
-<<<<<<< HEAD
-    def __init__(self, n_frames=1, frames_dim=-1, new_frames_dim=False):
-=======
     def __init__(
         self,
         n_frames: int = 1,
@@ -32,7 +27,6 @@
         frame_index_stride: int = 1,
         return_filename: bool = False,
     ):
->>>>>>> f12fd0f2
         """Initialize H5Generator.
         Args:
             n_frames (int, optional): number of frames to load from file.
@@ -44,8 +38,6 @@
             new_frames_dim (bool, optional): if True, new dimension to stack
                 frames along will be created. Defaults to False. In that case
                 frames will be stacked along existing dimension (frames_dim).
-<<<<<<< HEAD
-=======
             frame_index_stride (int, optional): interval between frames to load.
                 Defaults to 1. If n_frames > 1, a lower frame rate can be simulated.
             return_filename (bool, optional): return file name with image.
@@ -53,17 +45,12 @@
                 <file_name>_<frame_number>. In case multiple frames are returned,
                 only the first frame_number string is returned. This is enough as
                 frames are always consecutive. Defaults to False.
->>>>>>> f12fd0f2
         """
-        self.file_name = None
         self.n_frames = n_frames
         self.frames_dim = frames_dim
         self.new_frames_dim = new_frames_dim
-<<<<<<< HEAD
-=======
         self.frame_index_stride = frame_index_stride
         self.return_filename = return_filename
->>>>>>> f12fd0f2
 
     def __call__(self, file_name, key):
         """Yields image from h5 file using key.
@@ -73,16 +60,9 @@
             key (str): key of dataset in h5 file.
 
         Yields:
-            np.ndarray: image of shape [n_frames, shape].
-                where shape is image_shape + (n_channels * n_frames,).
+            np.ndarray: image of shape image_shape + (n_channels * n_frames,).
         """
         with h5py.File(file_name, "r") as file:
-<<<<<<< HEAD
-            for i in range(self._length(file, key)):
-                images = []
-                for j in range(self.n_frames):
-                    image = file[key][i * self.n_frames + j]
-=======
             for i in range(self._length(file, key) // self.frame_index_stride):
                 images = []
                 for j in range(
@@ -97,15 +77,16 @@
                             f"Could not load image at index {i * self.n_frames + j} "
                             f"and file {file_name} of length {len(file[key])}"
                         ) from exc
->>>>>>> f12fd0f2
                     images.append(image)
                 if self.new_frames_dim:
                     images = np.stack(images, axis=self.frames_dim)
                 else:
                     images = np.concatenate(images, axis=self.frames_dim)
-
-                self.file_name = Path(str(file_name)).stem + "_" + str(i)
-                yield images
+                if self.return_filename:
+                    filename = Path(str(file_name)).stem + "_" + str(i)
+                    yield images, filename
+                else:
+                    yield images
 
     def _length(self, file, key):
         return len(file[key]) // self.n_frames
@@ -144,11 +125,8 @@
     n_frames: int = 1,
     new_frames_dim: bool = False,
     frames_dim: int = -1,
-<<<<<<< HEAD
-=======
     frame_index_stride: int = 1,
     return_filename: bool = False,
->>>>>>> f12fd0f2
     shard_index: int = None,
     num_shards: int = 1,
 ):
@@ -191,13 +169,7 @@
             Defaults to None.
         limit_n_samples (int, optional): take only a subset of samples.
             Useful for debuging. Defaults to None.
-<<<<<<< HEAD
-        n_samples_per_file (int, optional): the number of samples contained
-            in each file. It is assumed that this number doesn't change
-            across files, i.e. that each file has the same number of samples.
-=======
         total_n_samples (int, optional): the total number of frames in a dataset
->>>>>>> f12fd0f2
             This is used to compute the cardinality of the dataset more efficiently.
         resize_type (str, optional): resize type. Defaults to 'crop'.
             can be 'crop' or 'resize'.
@@ -216,14 +188,11 @@
         new_frames_dim (bool, optional): if True, new dimension to stack
             frames along will be created. Defaults to False. In that case
             frames will be stacked along existing dimension (frames_dim).
-<<<<<<< HEAD
-=======
         frame_index_stride (int, optional): interval between frames to load.
             Defaults to 1. If n_frames > 1, a lower frame rate can be simulated.
         save_file_paths (bool, optional): save file paths to file. Defaults to False.
             Can be useful to check which files are being loaded.
         return_filename (bool, optional): return file name with image. Defaults to False.
->>>>>>> f12fd0f2
         shard_index (int, optional): index which part of the dataset should be selected.
             Can only be used if num_shards is specified. Defaults to None.
             See for info: https://www.tensorflow.org/api_docs/python/tf/data/Dataset#shard
@@ -234,23 +203,27 @@
     Returns:
         tf.data.Dataset: dataset
     """
-    filenames = None
-    if not isinstance(directory, list):
-        if Path(directory).is_file():
-            filenames = [str(directory)]
-        else:
-            directory = [directory]
-
     filenames = []
     file_lengths = []
-    for _dir in directory:
-        dataset_info = search_file_tree(
-            _dir, filetypes=[".hdf5", ".h5"], hdf5_key_for_length=key
-        )
-        file_paths = dataset_info["file_paths"]
-        file_paths = [str(Path(_dir) / file_path) for file_path in file_paths]
-        filenames.extend(file_paths)
-        file_lengths.extend(dataset_info["file_lengths"])
+
+    # 'directory' is actually just a single hdf5 file
+    if not isinstance(directory, list) and Path(directory).is_file():
+        filename = directory
+        file_lengths = [_get_length_hdf5_file(filename, key)]
+        filenames = [str(filename)]
+    # 'directory' points to a directory or list of directories
+    else:
+        if not isinstance(directory, list):
+            directory = [directory]
+
+        for _dir in directory:
+            dataset_info = search_file_tree(
+                _dir, filetypes=[".hdf5", ".h5"], hdf5_key_for_length=key
+            )
+            file_paths = dataset_info["file_paths"]
+            file_paths = [str(Path(_dir) / file_path) for file_path in file_paths]
+            filenames.extend(file_paths)
+            file_lengths.extend(dataset_info["file_lengths"])
 
     assert len(filenames) > 0, f"No files in directories:\n{directory}"
     if image_size is not None:
@@ -284,36 +257,31 @@
         assert len(filenames) == len(
             file_lengths
         ), "filenames and file_lengths must have same length"
-<<<<<<< HEAD
-=======
 
         # file lengths are effectively reduced if frame_index_stride > 1
         file_lengths = [length // frame_index_stride for length in file_lengths]
 
         # number of samples in each file is reduced if n_frames > 1
->>>>>>> f12fd0f2
         n_samples = [length // n_frames for length in file_lengths]
 
         # Check for files that don't have any samples (i.e. less than n_frames samples)
         if 0 in n_samples:
-            _skip_files = np.where(np.array(n_samples) == 0)[0]
-            _skip_filenames = [Path(filenames[i]).name for i in _skip_files]
+            _skip_files_idx = np.where(np.array(n_samples) == 0)[0]
+            skip_files = [filenames[i] for i in _skip_files_idx]
+            filenames = [
+                filenames[i] for i in range(len(filenames)) if i not in _skip_files_idx
+            ]
             log.warning(
-<<<<<<< HEAD
-                f"Skipping files with 0 samples (or that do not contain `n_frames`={n_frames}): "
-                f"{_skip_filenames}"
-=======
                 f"Skipping {len(skip_files)} files with not enough frames which is about "
                 f"{len(skip_files) / len(filenames) * 100:.2f}% of the dataset. "
                 f"This can be fine if you expect set `n_frames` and `frame_index_stride` "
                 "to be high. Minimum frames in a file needs to be at "
                 "least n_frames * frame_index_stride = "
                 f"{n_frames * frame_index_stride}. "
->>>>>>> f12fd0f2
             )
-        return sum(n_samples)
-
-    n_samples = _compute_length_dataset(
+        return sum(n_samples), filenames
+
+    n_samples, filenames = _compute_length_dataset(
         filenames,
         file_lengths,
         n_frames,
@@ -322,12 +290,8 @@
     if not shuffle:
         cycle_length = 1
 
-<<<<<<< HEAD
-    generator = H5Generator(n_frames, frames_dim, new_frames_dim)
-=======
     generator = H5Generator(n_frames, frames_dim, new_frames_dim, frame_index_stride)
     image = next(generator(filenames[0], key))
->>>>>>> f12fd0f2
 
     # n_frames are stacked along the last axis (channel)
     image_shape = list(image_shape)
@@ -342,10 +306,18 @@
         tf.convert_to_tensor(filenames, dtype=tf.string)
     )
 
+    if return_filename:
+        output_signature = (
+            tf.TensorSpec(shape=image_shape, dtype=dtype),
+            tf.TensorSpec(shape=(), dtype=tf.string),
+        )
+    else:
+        output_signature = tf.TensorSpec(shape=image_shape, dtype=dtype)
+
     dataset = dataset.interleave(
         lambda filename: tf.data.Dataset.from_generator(
             generator,
-            output_signature=(tf.TensorSpec(shape=image_shape, dtype=dtype)),
+            output_signature=output_signature,
             args=(filename, key),
         ),
         cycle_length=cycle_length,
@@ -362,7 +334,10 @@
 
     # add channel dim
     if len(image_shape) != 3:
-        dataset = dataset.map(lambda x: tf.expand_dims(x, axis=-1))
+        if return_filename:
+            dataset = dataset.map(lambda x, y: (tf.expand_dims(x, axis=-1), y))
+        else:
+            dataset = dataset.map(lambda x: tf.expand_dims(x, axis=-1))
         if color_mode == "grayscale":
             image_shape = [*image_shape, 1]
 
@@ -391,15 +366,11 @@
 
     # resize
     if image_size:
-        assert len(image_size) == 2, "image_size must be of length 2 (height, width)"
+        assert (
+            len(image_size) == 2
+        ), f"image_size must be of length 2 (height, width), got {image_size}"
 
         if resize_type == "resize":
-<<<<<<< HEAD
-            resize_layer = layers.Resizing(*image_size)
-            dataset = dataset.map(resize_layer, num_parallel_calls=tf.data.AUTOTUNE)
-        else:
-            crop_layer = layers.RandomCrop(*image_size)
-=======
             dims = len(dataset.element_spec.shape)
             if dims > 4:
                 log.warning(
@@ -415,20 +386,10 @@
             crop_layer = keras.layers.RandomCrop(*image_size)
             if return_filename:
                 crop_layer = lambda x, y: (crop_layer(x), y)
->>>>>>> f12fd0f2
             dataset = dataset.map(crop_layer, num_parallel_calls=tf.data.AUTOTUNE)
 
     # normalize
     if image_range is not None:
-<<<<<<< HEAD
-        dataset = dataset.map(
-            lambda x: translate(x, image_range, normalization_range),
-            num_parallel_calls=tf.data.AUTOTUNE,
-        )
-
-    # augmentation
-    if augmentation is not None:
-=======
         translate_fn = lambda x: translate(x, image_range, normalization_range)
         if return_filename:
             translate_fn = lambda x, y: (translate_fn(x), y)
@@ -440,113 +401,9 @@
     if augmentation is not None:
         if return_filename:
             augmentation = lambda x, y: (augmentation(x), y)
->>>>>>> f12fd0f2
         dataset = dataset.map(augmentation, num_parallel_calls=tf.data.AUTOTUNE)
 
     # prefetch
     dataset = dataset.prefetch(tf.data.AUTOTUNE)
 
-    return dataset
-
-
-class ImageLoader(keras.utils.Sequence):
-    """Class for loading ultrasound dataset for training.
-
-    Make sure file names in x_directory and y_directory match
-
-    """
-
-    def __init__(
-        self,
-        x_directory,
-        y_directory,
-        batch_size=32,
-        image_shape=(32, 32),
-        n_channels=1,
-        normalization=(0, 1),
-        shuffle=True,
-    ):
-        """Initialization"""
-        super().__init__()
-
-        self.x_dataset_directory = Path(x_directory)
-        self.y_dataset_directory = Path(y_directory)
-
-        self.image_shape = image_shape
-        self.batch_size = batch_size
-        self.n_channels = n_channels
-        self.normalization = normalization
-        self.shuffle = shuffle
-
-        self.file_paths = search_file_tree(self.x_dataset_directory)
-
-        self.on_epoch_end()
-
-    def __len__(self):
-        """Denotes the number of batches per epoch"""
-        return int(np.floor(len(self.file_paths) / self.batch_size))
-
-    def __getitem__(self, index):
-        """Generate one batch of data"""
-        # Generate indexes of the batch
-        indexes = self.indexes[index * self.batch_size : (index + 1) * self.batch_size]
-
-        # Find list of file paths
-        file_paths_batch = [self.file_paths[k] for k in indexes]
-
-        # Generate data
-        X, Y = self.__data_generation(file_paths_batch)
-
-        return X, Y
-
-    def on_epoch_end(self):
-        """Updates indexes after each epoch"""
-        self.indexes = np.arange(len(self.file_paths))
-        if self.shuffle is True:
-            np.random.shuffle(self.indexes)
-
-    def __data_generation(self, file_paths_batch):
-        """Generates a batch of data containing batch_size imagess
-
-        Args:
-            file_paths_batch (list): list of file paths to images for batch.
-
-        Returns:
-            tuple: X, Y each of size [n_samples, *image_shape, n_channels].
-
-        """
-        X = np.empty((self.batch_size, *self.image_shape, self.n_channels))
-        Y = np.empty((self.batch_size, *self.image_shape, self.n_channels))
-
-        # Load data
-        for i, file_path in enumerate(file_paths_batch):
-            x_file_path = str(file_path)
-
-            # find y file path with exact name of x but in y directory
-            y_file_path = str(self.y_dataset_directory / Path(file_path).name)
-
-            images = []
-            for file_path in [x_file_path, y_file_path]:
-                # Store sample
-                if self.n_channels == 1:
-                    image = cv2.imread(file_path, cv2.IMREAD_GRAYSCALE)
-                else:
-                    image = cv2.imread(file_path)
-
-                # always check for None
-                if image is None:
-                    raise ValueError(f"Unable to load image at {file_path}")
-
-                image = cv2.resize(image, self.image_shape[::-1])
-
-                if self.n_channels == 1:
-                    image = np.expand_dims(image, axis=-1)
-
-                image = translate(image, (0, 255), self.normalization)
-
-                images.append(image)
-
-            X[i,] = images[0]
-            Y[i,] = images[1]
-
-        return tf.convert_to_tensor(X), tf.convert_to_tensor(Y)+    return dataset