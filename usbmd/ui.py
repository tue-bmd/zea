"""The UI module runs a complete ultrasound beamforming pipeline and displays
the results in a GUI.

- **Author(s)**     : Tristan Stevens
- **Date**          : November 18th, 2021
"""
import argparse
import sys
import warnings
from pathlib import Path

import cv2
import matplotlib
import matplotlib.pyplot as plt
import numpy as np
from mpl_toolkits.axes_grid1 import make_axes_locatable
from PIL import Image

wd = Path(__file__).parent.resolve()
sys.path.append(str(wd))

from usbmd.datasets import get_dataset
from usbmd.generate import GenerateDataSet
from usbmd.probes import get_probe
from usbmd.processing import _DATA_TYPES, Process
from usbmd.setup_usbmd import setup
from usbmd.usbmd_gui import USBMDApp
from usbmd.utils.config import Config
from usbmd.utils.io_lib import filename_from_window_dialog, matplotlib_figure_to_numpy
from usbmd.utils.selection_tool import interactive_selector_with_plot_and_metric
from usbmd.utils.utils import (
    plt_window_has_been_closed,
    save_to_gif,
    strtobool,
    to_image,
    update_dictionary,
)


class DataLoaderUI:
    """UI for selecting / loading / processing single ultrasound images.

    Useful for inspecting datasets and single ultrasound images.

    """

    def __init__(self, config=None, verbose=True):
        self.config = Config(config)
        self.verbose = verbose

        # intialize dataset
        self.dataset = get_dataset(self.config.data)

        # Initialize scan based on dataset
        scan_class = self.dataset.get_scan_class()
        default_scan_params = self.dataset.get_default_scan_parameters()
        config_scan_params = self.config.scan

        # dict merging of manual config and dataset default scan parameters
        scan_params = update_dictionary(default_scan_params, config_scan_params)
        self.scan = scan_class(**scan_params, modtype=self.config.data.modtype)

        # initialize probe
        self.probe = get_probe(self.dataset.get_probe_name())

        # intialize process class
        self.process = Process(self.config, self.scan, self.probe)

        # initialize attributes for UI class
        self.data = None
        self.image = None
        self.file_path = None
        self.mpl_img = None
        self.fig = None
        self.ax = None
        self.gui = None

<<<<<<< HEAD
        if self.config.plot.headless is None:
            self.headless = False
        else:
            self.headless = self.config.plot.headless

        # initialize post processing tools
        if "postprocess" in self.config:
            if "contrast_boost" in self.config.postprocess:
                self.contrast_boost = get_contrast_boost_func()
            if "lista" in self.config.postprocess:
                # initialize neural network
                pass
            # etc...

=======
>>>>>>> c09fc25b
        self.check_for_display()

    def check_for_display(self):
        """check if in headless mode (no monitor available)"""
        if self.headless is False:
            if matplotlib.get_backend().lower() == "agg":
                self.headless = True
                warnings.warn("Could not connect to display, running headless.")
        else:
            print("Running in headless mode as set by config.")

    def run(self, plot=True, to_dtype=None):
        """Run ui. Will retrieve, process and plot data if set to True."""

        to_dtype = "image" if to_dtype is None else to_dtype
        save = self.config.plot.save
        plot_lib = self.config.plot.plot_lib

        if self.config.data.get("frame_no") == "all":
            if to_dtype != "image":
                warnings.warn(
                    f"Image to_dtype: {to_dtype} not yet supported for movies.         "
                    "               falling back to  to_dtype: `image`"
                )
            # run movie
            self.run_movie(save=save)
        else:
            # plot single frame
            self.data = self.get_data()

            self.image = self.process.run(
                self.data,
                dtype=self.config.data.dtype,
                to_dtype=to_dtype,
            )
            if self.process.postprocess:
                self.image = self.process.postprocess.run(self.image[None, ..., None])
                self.image = np.squeeze(self.image)

            if plot:
                if self.gui:
                    self.plot(self.image, block=False, save=save, plot_lib=plot_lib)
                else:
                    self.plot(self.image, block=True, save=save, plot_lib=plot_lib)

        return self.image

    def get_data(self):
        """Get data. Chosen datafile should be listed in the dataset.

        Using either file specified in config or if None, the ui window.

        Returns:
            data (np.ndarray): data array of shape (n_tx, n_el, n_ax, N_ch)
        """
        if self.config.data.file_path:
            path = Path(self.config.data.file_path)
            if path.is_absolute():
                self.file_path = path
            else:
                self.file_path = self.dataset.data_root / path
        else:
            filtetype = self.dataset.filetype
            initialdir = self.dataset.data_root
            self.file_path = filename_from_window_dialog(
                f"Choose .{filtetype} file",
                filetypes=((filtetype, "*." + filtetype),),
                initialdir=initialdir,
            )
            self.config.data.file_path = self.file_path

        if self.verbose:
            print(f"Selected {self.file_path}")

        # find file in dataset
        if self.file_path in self.dataset.file_paths:
            file_idx = self.dataset.file_paths.index(self.file_path)
        else:
            raise ValueError(
                f"Chosen datafile {self.file_path} does not exist in dataset!"
            )

        if self.config.data.get("frame_no") == "all":
            print("Will run all frames as `all` was chosen in config...")

        data = self.dataset[file_idx]

        return data

    def plot(
        self,
        image,
        image_range: tuple = None,
        save: bool = False,
        movie: bool = False,
        block: bool = True,
        plot_lib: str = "matplotlib",
    ):
        """Plot image.

        Args:
            image (ndarray): Log compressed enveloped detected image.
            image_range (tuple, optional): dynamic range of plot. Defaults to None,
                in that case the dynamic range in config is used.
            save (bool): wheter to save the image to disk.
            movie (bool, optional): if True it will assume a figure object
                already exists and will overwrite the frame (to create a movie).
                If False will just create a new figure with each call. Defaults to False.
            block (bool, optional): halt program after plotting. Defaults to True.
            plot_lib (str, optional): type of plotting, with matplotlib or opencv.
        Returns:
            fig (fig): figure object.

        """
        assert plot_lib in ["matplotlib", "opencv"]

        if self.probe.probe_type == "phased":
            image = self.process.run(image, dtype="image", to_dtype="image_sc")

        # match orientation
        image = np.fliplr(image)

        if not movie and plot_lib == "matplotlib":
            self.fig, self.ax = plt.subplots()

            extent = [
                self.scan.xlims[0] * 1e3,
                self.scan.xlims[1] * 1e3,
                self.scan.zlims[1] * 1e3,
                self.scan.zlims[0] * 1e3,
            ]

            if image_range is None:
                vmin, vmax = self.config.data.dynamic_range
            else:
                vmin, vmax = image_range

        if movie:
            if plot_lib == "matplotlib":
                if self.mpl_img is None:
                    raise ValueError("First run plot function without movie.")
                self.mpl_img.set_data(image)
                self.fig.canvas.draw_idle()
                self.fig.canvas.flush_events()
                image = matplotlib_figure_to_numpy(self.fig)
                return image
            elif plot_lib == "opencv":
                image = to_image(image, self.config.data.dynamic_range, pillow=False)
                if not self.headless:
                    cv2.imshow("frame", image)
                return image
        else:
            if plot_lib == "matplotlib":
                self.mpl_img = self.ax.imshow(
                    image,
                    cmap="gray",
                    vmin=vmin,
                    vmax=vmax,
                    origin="upper",
                    extent=extent,
                    interpolation="none",
                )

                self.ax.set_xlabel("Lateral Width (mm)")
                self.ax.set_ylabel("Axial length (mm)")
                divider = make_axes_locatable(self.ax)

                cax = divider.append_axes("right", size="5%", pad=0.05)
                plt.colorbar(self.mpl_img, cax=cax)

                self.fig.tight_layout()

                if self.config.plot.selector:
                    interactive_selector_with_plot_and_metric(
                        image,
                        self.ax,
                        extent=extent,
                        selector=self.config.plot.selector,
                        metric=self.config.plot.selector_metric,
                    )

                if save:
                    self.save_image(self.fig)
                if not self.headless:
                    plt.show(block=block)
                image = matplotlib_figure_to_numpy(self.fig)
                return image

            elif plot_lib == "opencv":
                image = to_image(image, self.config.data.dynamic_range)
                image.show()
                self.save_image(image)
                return image

    def run_movie(self, save: bool = False):
        """Run all frames in file in sequence"""

        print('Playing video, press "q" to exit...')
        plot_lib = self.config.plot.plot_lib
        self.config.data.frame_no = 0
        self.data = self.get_data()
        n_frames = len(self.dataset.h5_reader)

        # plot initial frame
        self.image = self.process.run(self.data, dtype=self.config.data.dtype)
        if self.process.postprocess:
            self.image = self.process.postprocess.run(self.image[None, ..., None])
            self.image = np.squeeze(self.image)

        if plot_lib == "matplotlib":
            self.plot(self.image, plot_lib=plot_lib, block=False)
        elif plot_lib == "opencv":
            self.plot(self.image, movie=True, plot_lib=plot_lib, block=False)
        else:
            raise ValueError(f"plot_lib {plot_lib} not supported")

        # plot remaining frames in a loop
        images = []
        self.verbose = False
        while True:
            for i in range(1, n_frames):
                if self.gui:
                    self.gui.check_freeze()

                self.config.data.frame_no = i
                self.data = self.get_data()

                image = self.process.run(self.data, dtype=self.config.data.dtype)
                if self.process.postprocess:
                    image = self.process.postprocess.run(image[None, ..., None])
                    image = np.squeeze(image)

                image = self.plot(image, movie=True, plot_lib=plot_lib)

                print(f"frame {i}", end="\r")

                if save:
                    if len(images) < n_frames:
                        images.append(image)

                if cv2.waitKey(1) & 0xFF == ord("q"):
                    self.save_video(images)
                    return
                if plot_lib == "matplotlib":
                    if plt_window_has_been_closed(self.fig):
                        self.save_video(images)
                        return

                if self.headless:
                    if len(images) == n_frames:
                        self.save_video(images)
                        return

            # clear line, frame number
            print("\x1b[2K", end="\r")

    def save_image(self, fig, path=None):
        """Save image to disk.

        Args:
            fig (fig object): figure.
            path (str, optional): path to save image to. Defaults to None.

        """
        if path is None:
            if self.config.plot.tag:
                tag = "_" + self.config.plot.tag
            else:
                tag = ""

            if self.dataset.frame_no is not None:
                filename = (
                    self.file_path.stem
                    + "-"
                    + str(self.dataset.frame_no)
                    + tag
                    + ".png"
                )
            else:
                filename = self.file_path.stem + tag + ".png"

            path = Path("./figures", filename)
            Path("./figures").mkdir(parents=True, exist_ok=True)

        if isinstance(fig, plt.Figure):
            fig.savefig(path, transparent=True)
        elif isinstance(fig, Image.Image):
            fig.save(path)
        else:
            raise ValueError("Figure is not PIL image or matplotlib figure object.")

        if self.verbose:
            print(f"Image saved to {path}")

    def save_video(self, images, path=None):
        """Save video to disk.

        Args:
            images (list): list of images.
            path (str, optional): path to save image to. Defaults to None.

        TODO: can only save gif and not mp4
        """
        if path is None:
            if self.config.plot.tag:
                tag = "_" + self.config.plot.tag
            else:
                tag = ""
            filename = self.file_path.stem + tag + ".gif"

            path = Path("./figures", filename)
            Path("./figures").mkdir(parents=True, exist_ok=True)

        if not isinstance(images[0], np.ndarray):
            raise ValueError("Images are not numpy arrays.")

        fps = self.config.plot.fps
        save_to_gif(images, path, fps=fps)

        if self.verbose:
            print(f"Video saved to {path}")


def get_args():
    """Command line argument parser"""
    parser = argparse.ArgumentParser(description="Process ultrasound data.")
    parser.add_argument(
        "-c", "--config", type=str, default=None, help="path to config file."
    )
    parser.add_argument(
        "-t",
        "--task",
        default="run",
        choices=["run", "generate"],
        type=str,
        help="which task to run",
    )
    # pylint: disable=no-member
    parser.add_argument("--gui", default=False, action=argparse.BooleanOptionalAction)
    args = parser.parse_args()
    return args


def main():
    """main entrypoint for UI script USBMD"""
    args = get_args()
    if args.gui:
        warnings.warn("GUI is very much in beta, please report any bugs to the Github.")
        gui = USBMDApp(title="USBMD GUI", resolution=(600, 300), verbose=True)

    config = setup(args.config)

    if args.task == "run":
        ui = DataLoaderUI(config)

        if args.gui:
            gui.ui = ui
            ui.gui = gui  # haha
            gui.build(config)
            gui.mainloop()
        else:
            ui.run()

    elif args.task == "generate":
        destination_folder = input(">> Give destination folder path: ")
        to_dtype = input(f">> Specify data type \n{_DATA_TYPES}: ")
        retain_folder_structure = input(">> Retain folder structure? (Y/N): ")
        retain_folder_structure = strtobool(retain_folder_structure)
        filetype = input(">> Filetype (hdf5, png): ")
        generator = GenerateDataSet(
            config,
            to_dtype=to_dtype,
            destination_folder=destination_folder,
            retain_folder_structure=retain_folder_structure,
            filetype=filetype,
        )
        generator.generate()


if __name__ == "__main__":
    main()<|MERGE_RESOLUTION|>--- conflicted
+++ resolved
@@ -75,23 +75,11 @@
         self.ax = None
         self.gui = None
 
-<<<<<<< HEAD
         if self.config.plot.headless is None:
             self.headless = False
         else:
             self.headless = self.config.plot.headless
 
-        # initialize post processing tools
-        if "postprocess" in self.config:
-            if "contrast_boost" in self.config.postprocess:
-                self.contrast_boost = get_contrast_boost_func()
-            if "lista" in self.config.postprocess:
-                # initialize neural network
-                pass
-            # etc...
-
-=======
->>>>>>> c09fc25b
         self.check_for_display()
 
     def check_for_display(self):
