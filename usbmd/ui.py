--- conflicted
+++ resolved
@@ -22,11 +22,7 @@
 from usbmd.datasets import get_dataset
 from usbmd.generate import GenerateDataSet
 from usbmd.probes import get_probe
-<<<<<<< HEAD
-from usbmd.processing import _DATA_TYPES, Process, to_8bit
-=======
-from usbmd.processing import Process
->>>>>>> 85f59fe0
+from usbmd.processing import Process, to_8bit
 from usbmd.setup_usbmd import setup
 from usbmd.usbmd_gui import USBMDApp
 from usbmd.utils.checks import _DATA_TYPES
