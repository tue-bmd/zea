--- conflicted
+++ resolved
@@ -42,22 +42,14 @@
     return image
 
 
-<<<<<<< HEAD
 def scan_convert_2d_coordinates(
-=======
-def compute_scan_convert_2d_coordinates(
->>>>>>> 55cd2478
     image_shape,
     rho_range: Tuple[float, float],
     theta_range: Tuple[float, float],
     resolution: Union[float, None] = None,
     dtype: str = "float32",
 ):
-<<<<<<< HEAD
     """Generate coordinates for 2d scan conversion from polar coordinates"""
-=======
-    """Precompute coordinates for 2d scan conversion from polar coordinates"""
->>>>>>> 55cd2478
     assert len(rho_range) == 2, "rho_range should be a tuple of length 2"
     assert len(theta_range) == 2, "theta_range should be a tuple of length 2"
     assert rho_range[0] < rho_range[1], "min_rho should be less than max_rho"
@@ -98,28 +90,71 @@
         / (theta_max - theta_min)
         * (image_shape[-1] - 1)
     )
+
     # Stack coordinates as required for map_coordinates
-<<<<<<< HEAD
     return ops.stack([rho_idx, theta_idx], axis=0)
-=======
+
+
+def compute_scan_convert_2d_coordinates(
+    image_shape,
+    rho_range: Tuple[float, float],
+    theta_range: Tuple[float, float],
+    resolution: Union[float, None] = None,
+    dtype: str = "float32",
+):
+    """Precompute coordinates for 2d scan conversion from polar coordinates"""
+    assert len(rho_range) == 2, "rho_range should be a tuple of length 2"
+    assert len(theta_range) == 2, "theta_range should be a tuple of length 2"
+    assert rho_range[0] < rho_range[1], "min_rho should be less than max_rho"
+
+    rho = ops.linspace(rho_range[0], rho_range[1], image_shape[-2], dtype=dtype)
+    theta = ops.linspace(theta_range[0], theta_range[1], image_shape[-1], dtype=dtype)
+
+    rho_grid, theta_grid = ops.meshgrid(rho, theta, indexing="ij")
+
+    x_grid, z_grid = frustum_convert_rt2xz(rho_grid, theta_grid)
+
+    x_lim = [ops.min(x_grid), ops.max(x_grid)]
+    z_lim = [ops.min(z_grid), ops.max(z_grid)]
+
+    if resolution is None:
+        d_rho = rho[1] - rho[0]
+        d_theta = theta[1] - theta[0]
+        # arc length along constant phi at 1/4 depth
+        sRT = 0.25 * (rho[0] + rho[-1]) * d_theta
+        # average of arc lengths and radial step
+        resolution = ops.mean([sRT, d_rho])  # mm per pixel
+
+    x_vec = ops.arange(x_lim[0], x_lim[1], resolution)
+    z_vec = ops.arange(z_lim[0], z_lim[1], resolution)
+
+    z_grid, x_grid = ops.meshgrid(z_vec, x_vec)
+
+    rho_grid_interp, theta_grid_interp = frustum_convert_xz2rt(
+        x_grid, z_grid, theta_limits=[theta[0], theta[-1]]
+    )
+
+    # Map rho and theta interpolation points to grid indices
+    rho_min, rho_max = ops.min(rho), ops.max(rho)
+    theta_min, theta_max = ops.min(theta), ops.max(theta)
+    rho_idx = (rho_grid_interp - rho_min) / (rho_max - rho_min) * (image_shape[-2] - 1)
+    theta_idx = (
+        (theta_grid_interp - theta_min)
+        / (theta_max - theta_min)
+        * (image_shape[-1] - 1)
+    )
+    # Stack coordinates as required for map_coordinates
     coordinates = ops.stack([rho_idx, theta_idx], axis=0)
     return coordinates
->>>>>>> 55cd2478
 
 
 def scan_convert_2d(
     image,
-<<<<<<< HEAD
-    rho_range: Tuple[float, float],
-    theta_range: Tuple[float, float],
-=======
     rho_range: Tuple[float, float] = None,
     theta_range: Tuple[float, float] = None,
->>>>>>> 55cd2478
     resolution: Union[float, None] = None,
     coordinates: Union[None, np.ndarray] = None,
     fill_value: float = 0.0,
-    coordinates=None,
     order: int = 1,
 ):
     """
@@ -128,11 +163,7 @@
 
     Args:
         image (ndarray): The input 2D ultrasound image in polar coordinates.
-<<<<<<< HEAD
-            Has dimensions (n_rho, n_theta).
-=======
             Has dimensions (n_rho, n_theta) with optional batch.
->>>>>>> 55cd2478
         rho_range (tuple): A tuple specifying the range of rho values
             (min_rho, max_rho). Defined in mm.
         theta_range (tuple): A tuple specifying the range of theta values
@@ -160,11 +191,7 @@
     image = ops.cast(image, dtype="float32")
 
     if coordinates is None:
-<<<<<<< HEAD
-        coordinates = scan_convert_2d_coordinates(
-=======
         coordinates = compute_scan_convert_2d_coordinates(
->>>>>>> 55cd2478
             image.shape, rho_range, theta_range, resolution, dtype=image.dtype
         )
 
@@ -176,11 +203,7 @@
     return images_sc
 
 
-<<<<<<< HEAD
-def scan_convert_3d_coordinates(
-=======
 def compute_scan_convert_3d_coordinates(
->>>>>>> 55cd2478
     image_shape,
     rho_range: Tuple[float, float],
     theta_range: Tuple[float, float],
@@ -188,10 +211,7 @@
     resolution: Union[float, None] = None,
     dtype: str = "float32",
 ):
-<<<<<<< HEAD
-=======
     """Precompute coordinates for 3d scan conversion from polar coordinates"""
->>>>>>> 55cd2478
     assert len(rho_range) == 2, "rho_range should be a tuple of length 2"
     assert len(theta_range) == 2, "theta_range should be a tuple of length 2"
     assert len(phi_range) == 2, "phi_range should be a tuple of length 2"
@@ -249,61 +269,6 @@
 
     # Stack coordinates as required for map_coordinates
     return ops.stack([rho_idx, theta_idx, phi_idx], axis=0)
-<<<<<<< HEAD
-
-
-def scan_convert_3d(
-    image,
-    rho_range: Tuple[float, float],
-    theta_range: Tuple[float, float],
-    phi_range: Tuple[float, float],
-    resolution: Union[float, None] = None,
-    fill_value: float = 0.0,
-    coordinates=None,
-    order: int = 1,
-):
-    """
-    Perform scan conversion on a 3D ultrasound image from polar coordinates
-    (rho, theta, phi) to Cartesian coordinates (z, x, y).
-
-    Args:
-        image (ndarray): The input 3D ultrasound image in polar coordinates.
-            Has dimensions (n_rho, n_theta, n_phi).
-        rho_range (tuple): A tuple specifying the range of rho values
-            (min_rho, max_rho). Defined in mm.
-        theta_range (tuple): A tuple specifying the range of theta values
-            (min_theta, max_theta). Defined in radians.
-        phi_range (tuple): A tuple specifying the range of phi values
-            (min_phi, max_phi). Defined in radians.
-        resolution (float, optional): The resolution for the Cartesian grid.
-            If None, it is calculated based on the input image. In mm / pixel.
-        fill_value (float, optional): The value to fill in for coordinates
-        order (int, optional): The order of the spline interpolation. Defaults to 1.
-
-    Returns:
-        ndarray: The scan-converted 3D ultrasound image in Cartesian coordinates.
-            Has dimensions (n_z, n_x, n_y). Coordinates outside the input image
-            ranges are filled with NaNs.
-
-    Note:
-        Polar grid is inferred from the input image shape and the supplied
-        rho, theta and phi ranges. Cartesian grid is computed based on polar grid
-        with resolutions specified by resolution parameter.
-
-    """
-    image = ops.cast(image, dtype="float32")
-
-    if coordinates is None:
-        coordinates = scan_convert_3d_coordinates(
-            image.shape,
-            rho_range,
-            theta_range,
-            phi_range,
-            resolution,
-            dtype=image.dtype,
-        )
-=======
->>>>>>> 55cd2478
 
 
 def scan_convert_3d(
@@ -429,17 +394,6 @@
 
     images = ops.reshape(images, (-1, *image_shape[-num_image_dims:]))
 
-<<<<<<< HEAD
-    images_sc = []
-    for image in images:
-        image_sc = map_coordinates(
-            image, coordinates, order=order, fill_mode="constant", fill_value=fill_value
-        )
-        images_sc.append(image_sc)
-
-    images_sc = ops.stack(images_sc)
-    images_sc = ops.reshape(images_sc, (*batch_dims, *image_sc.shape))
-=======
     map_coordinates_fn = partial(
         map_coordinates,
         coordinates=coordinates,
@@ -453,7 +407,6 @@
     # ignore batch dim to get image shape
     image_sc_shape = ops.shape(images_sc)[1:]
     images_sc = ops.reshape(images_sc, (*batch_dims, *image_sc_shape))
->>>>>>> 55cd2478
 
     return images_sc
 
