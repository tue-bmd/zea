"""Base classes for the toolbox"""

import enum
import pickle
from copy import deepcopy

import keras
import numpy as np

CONVERT_TO_KERAS_TYPES = (np.ndarray, int, float, list, tuple, bool)
BASE_PRECISION = "float32"

# TODO: make static more neat
<<<<<<< HEAD
STATIC = ["f_number", "fdemod", "apply_lens_correction", "Nx", "Nz", "n_ax"]
=======
STATIC = ["f_number", "demodulation_frequency", "apply_lens_correction", "Nx", "Nz"]
>>>>>>> ae825cae


class DataTypes(enum.Enum):
    """Enum class for USBMD data types."""

    RAW_DATA = "raw_data"
    ALIGNED_DATA = "aligned_data"
    BEAMFORMED_DATA = "beamformed_data"
    ENVELOPE_DATA = "envelope_data"
    IMAGE = "image"
    IMAGE_SC = "image_sc"


class ModTypes(enum.Enum):
    """Enum class for USBMD modulation types."""

    NONE = None
    RF = "rf"
    IQ = "iq"


class classproperty(property):
    """Define a class level property."""

    def __get__(self, _, owner_cls):
        return self.fget(owner_cls)


class Object:
    """Base class for all data objects in the toolbox"""

    def __init__(self):
        self._serialized = None
        self._except_tensors = []  # To be filled by child classes

    @property
    def serialized(self):
        """Compute the checksum of the object only if not already done"""
        if self._serialized is None:
            attributes = self.__dict__.copy()
            attributes.pop(
                "_serialized", None
            )  # Remove the cached serialized attribute to avoid recursion
            self._serialized = pickle.dumps(attributes)
        return self._serialized

    def __setattr__(self, name: str, value):
        """Reset the serialized data if the object is modified"""
        if name != "_serialized":  # Avoid resetting when setting _serialized itself
            self._serialized = None
        super().__setattr__(name, value)

    def __eq__(self, other):
        if not isinstance(other, self.__class__):
            return False
        return self.serialized == other.serialized

    def __hash__(self):
        return hash(self.serialized)

    def copy(self):
        """Return a copied version of the object"""
        return deepcopy(self)

    def update(self, **kwargs):
        """Update the attributes of the object if they exist"""
        for key, value in kwargs.items():
            if hasattr(self, key):
                setattr(self, key, value)

    def __getitem__(self, key):
        return getattr(self, key)

    def __setitem__(self, key, value):
        setattr(self, key, value)

    def __delitem__(self, key):
        delattr(self, key)

    def to_tensor(self):
        """Convert the attributes in the object to keras tensors"""
        return object_to_tensor(self)


def object_to_tensor(obj: Object):
    """Convert an object to a tensor"""
    snapshot = {}
    if hasattr(obj, "_except_tensors"):
        except_tensors = obj._except_tensors
    else:
        except_tensors = []

    # Check if the object has static attributes, we will not convert them to tensors
    if hasattr(obj, "_static_attrs"):
        static_attrs = obj._static_attrs
    else:
        static_attrs = []

    for key in dir(obj):
        # Skip dunder/hidden methods and excepted tensors
        if key.startswith("_") or key in except_tensors:
            continue

        # Some objects have a _set_params dict that stores if parameters have
        # been (lazily) set. We don't want to convert these attributes to tensors
        # if hasattr(obj, "_set_params") and not obj._set_params.get(key, True):
        #     continue

        # Skip methods
        try:
            value = getattr(obj, key)
        except ValueError:
            continue

        if callable(value):
            continue

        # Skip byte strings
        if isinstance(value, bytes):
            continue

        if key in static_attrs or not isinstance(value, CONVERT_TO_KERAS_TYPES):
            snapshot[key] = value
            continue

        dtype = None
        # Convert double precision arrays to float32
        if isinstance(value, np.ndarray) and value.dtype == np.float64:
            dtype = BASE_PRECISION

        snapshot[key] = keras.ops.convert_to_tensor(value, dtype=dtype)
    return snapshot<|MERGE_RESOLUTION|>--- conflicted
+++ resolved
@@ -11,11 +11,14 @@
 BASE_PRECISION = "float32"
 
 # TODO: make static more neat
-<<<<<<< HEAD
-STATIC = ["f_number", "fdemod", "apply_lens_correction", "Nx", "Nz", "n_ax"]
-=======
-STATIC = ["f_number", "demodulation_frequency", "apply_lens_correction", "Nx", "Nz"]
->>>>>>> ae825cae
+STATIC = [
+    "f_number",
+    "demodulation_frequency",
+    "apply_lens_correction",
+    "Nx",
+    "Nz",
+    "n_ax",
+]
 
 
 class DataTypes(enum.Enum):
