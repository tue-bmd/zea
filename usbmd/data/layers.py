"""Keras layers for data preprocessing.
- **Author(s)**     : Wessel van Nierop
- **Date**          : 12/02/2025
"""

import keras
import numpy as np
from keras.src.layers.preprocessing.tf_data_layer import TFDataLayer

<<<<<<< HEAD
=======
from usbmd.ops import Pad as PadOp
>>>>>>> f8e66b48
from usbmd.utils import map_negative_indices

# pylint: disable=arguments-differ


class Pad(PadOp):
    """Pad layer for padding tensors to a specified shape which can be used in tf.data pipelines."""

    __call__ = TFDataLayer.__call__

    def call(self, inputs):
        """
        Pad the input tensor.
        """
        return super().call(data=inputs)["data"]


class Resizer(TFDataLayer):
    """
    Resize layer for resizing images. Can deal with N-dimensional images.
    Can do resize, center_crop, random_crop and crop_or_pad.

    Can be used in tf.data pipelines.
    """

    def __init__(
        self,
        image_size: tuple,
        resize_type: str,
        resize_axes: tuple | None = None,
        seed: int | None = None,
        **resize_kwargs,
    ):
        # pylint: disable=line-too-long
        """
        Initializes the data loader with the specified parameters.

        Args:
            image_size (tuple): The target size of the images.
            resize_type (str): The type of resizing to apply. Supported types are
                ['center_crop'](https://keras.io/api/layers/preprocessing_layers/image_preprocessing/center_crop/),
                ['random_crop'](https://keras.io/api/layers/preprocessing_layers/image_augmentation/random_crop/),
                ['resize'](https://keras.io/api/layers/preprocessing_layers/image_preprocessing/resizing/),
                'crop_or_pad': resizes an image to a target width and height by either centrally
                    cropping the image, padding it evenly with zeros or a combination of both.
            resize_axes (tuple | None, optional): The axes along which to resize.
                Must be of length 2. Defaults to None. In that case, can only process
                default tensors of shape (batch, height, width, channels), where the
                resize axes are (1, 2), i.e. height and width. If processing higher
                dimensional tensors, you must specify the resize axes.
            seed (int | None, optional): Random seed for reproducibility. Defaults to None.
            **resize_kwargs: Additional keyword arguments for the resizing operation.

        Raises:
            ValueError: If an unsupported resize type is provided.
            AssertionError: If resize_axes is not of length 2.
        """
        # pylint enable=line-too-long
        super().__init__()

        assert (
            isinstance(image_size, (tuple, list, np.ndarray)) and len(image_size) == 2
        ), f"image_size must be of length 2, got: {image_size}"
        assert isinstance(
            resize_type, str
        ), f"resize_type must be a string, got: {resize_type}"

        self.image_size = image_size

        if resize_type == "resize":
            self.resizer = keras.layers.Resizing(*image_size, **resize_kwargs)
        elif resize_type == "center_crop":
            self.resizer = keras.layers.CenterCrop(*image_size, **resize_kwargs)
        elif resize_type == "random_crop":
            self.resizer = keras.layers.RandomCrop(
                *image_size, seed=seed, **resize_kwargs
            )
        elif resize_type == "crop_or_pad":
            pad_kwargs = {}
            if "constant_values" in resize_kwargs:
                pad_kwargs["constant_values"] = resize_kwargs.pop("constant_values")
            if "mode" in resize_kwargs:
                pad_kwargs["mode"] = resize_kwargs.pop("mode")
            self.resizer = keras.layers.Pipeline(
                [
                    Pad(
                        image_size,
                        axis=(-3, -2),
                        uniform=True,
                        fail_on_bigger_shape=False,
                        **pad_kwargs,
                    ),
                    keras.layers.CenterCrop(*image_size, **resize_kwargs),
                ]
            )
        else:
            raise ValueError(
                f"Unsupported resize type: {resize_type}. "
                "Supported types are 'center_crop', 'random_crop', 'resize'."
            )

        self.resize_axes = resize_axes
        if resize_axes is not None:
            assert len(resize_axes) == 2, "resize_axes must be of length 2"

    def _permute_before_resize(self, x, ndim, resize_axes):
        """Permutes tensor to put resize axes in correct position before resizing."""
        # Create permutation that moves resize axes to second to last dimensions
        # Keeping channel axis as last dimension
        perm = list(range(ndim))
        perm.remove(resize_axes[0])
        perm.remove(resize_axes[1])
        perm.insert(-1, resize_axes[0])
        perm.insert(-1, resize_axes[1])

        # Apply permutation
        x = self.backend.numpy.transpose(x, perm)
        perm_shape = self.backend.core.shape(x)

        # Reshape to collapse all leading dimensions
        flattened_shape = [-1, perm_shape[-3], perm_shape[-2], perm_shape[-1]]
        x = self.backend.numpy.reshape(x, flattened_shape)

        return x, perm, perm_shape

    def _permute_after_resize(self, x, perm, perm_shape, ndim):
        """Restores original tensor shape and axes order after resizing."""
        # Restore original shape with new resized dimensions
        # Get all dimensions except the resized ones and channel dim
        shape_prefix = perm_shape[:-3]
        # Create new shape list starting with original prefix dims, then resize dims, then channel
        new_shape = list(shape_prefix) + list(self.image_size) + [perm_shape[-1]]
        x = self.backend.numpy.reshape(x, new_shape)

        # Transpose back to original axis order
        inverse_perm = list(range(ndim))
        for i, p in enumerate(perm):
            inverse_perm[p] = i
        x = self.backend.numpy.transpose(x, inverse_perm)

        return x

    def call(self, inputs):
        """
        Resize the input tensor.
        """
        ndim = self.backend.numpy.ndim(inputs)

        if self.resize_axes is None:
            assert ndim in [3, 4], (
                f"`resize_axes` must be specified for when ndim not in [3, 4], got {ndim}. "
                "For ndim == 3 or 4, the resize axes are default to (1, 2)."
            )
            return self.resizer(inputs)

        assert ndim >= 4, f"We expect at least 4 dimensions for Resizer, got {ndim}."

        resize_axes = map_negative_indices(self.resize_axes, ndim)

        # Prepare tensor for resizing
        inputs, perm, perm_shape = self._permute_before_resize(
            inputs, ndim, resize_axes
        )

        # Apply resize
        out = self.resizer(inputs)

        # Restore original shape and order
        return self._permute_after_resize(out, perm, perm_shape, ndim)<|MERGE_RESOLUTION|>--- conflicted
+++ resolved
@@ -7,10 +7,7 @@
 import numpy as np
 from keras.src.layers.preprocessing.tf_data_layer import TFDataLayer
 
-<<<<<<< HEAD
-=======
 from usbmd.ops import Pad as PadOp
->>>>>>> f8e66b48
 from usbmd.utils import map_negative_indices
 
 # pylint: disable=arguments-differ
