--- conflicted
+++ resolved
@@ -328,28 +328,18 @@
 
         self.frame_no = self.get_frame_no(frame_no)
 
-<<<<<<< HEAD
         if "data" in self.file:
-            data = self.file[f"data/{self.dtype}"]
-            if self.frame_no == "all":
-                data = data[:]
-                get_check(self.dtype)(data, with_batch_dim=True)
-            else:
-                data = data[self.frame_no]
-                get_check(self.dtype)(data)
-=======
-        data = self.file[f"data/{self.dtype}"]
+            data = self.file[f"data/{self.dtype}"][self.frame_no]
+        else:
+            assert not isinstance(self.frame_no, list), (
+                "Reading multiple frames from event structure is not supported. "
+                "Please specify a single frame number."
+            )
+            data = self.file[f"event_{self.frame_no}/data/{self.dtype}"][0]
 
         if isinstance(self.frame_no, list):
-            data = data[self.frame_no]
             get_check(self.dtype)(data, with_batch_dim=True)
->>>>>>> b5b668a9
-        else:
-            if self.frame_no == "all":
-                log.error(
-                    "Cannot read all frames at once from file with an event structure."
-                )
-            data = self.file[f"event_{self.frame_no}/data/{self.dtype}"][0]
+        else:
             get_check(self.dtype)(data)
 
         data = self._correct_deprecated_dim_order(data)
