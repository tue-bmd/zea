--- conflicted
+++ resolved
@@ -790,12 +790,8 @@
             "tx_apodizations": tx_apodizations,
             "initial_times": initial_times,
             "probe_geometry": probe_geometry,
-<<<<<<< HEAD
-            "apply_lens_correction": apply_lens_correction,
-=======
             # Not sure why we need this cast here, the pipeline should convert it to Tensor already
             "apply_lens_correction": ops.cast(apply_lens_correction, bool),
->>>>>>> 845ca31a
             "lens_thickness": lens_thickness,
             "lens_sound_speed": lens_sound_speed,
         }
