--- conflicted
+++ resolved
@@ -899,11 +899,7 @@
             "initial_times": initial_times,
             "probe_geometry": probe_geometry,
             # Not sure why we need this cast here, the pipeline should convert it to Tensor already
-<<<<<<< HEAD
             "apply_lens_correction": self.apply_lens_correction,
-=======
-            "apply_lens_correction": apply_lens_correction,
->>>>>>> a253cce1
             "lens_thickness": lens_thickness,
             "lens_sound_speed": lens_sound_speed,
         }
