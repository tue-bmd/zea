"""Experimental version of the USBMD ops module"""

import copy
import hashlib
import inspect
import json
from typing import Any, Dict, List, Union

import keras
import numpy as np
import yaml
from keras import ops

from usbmd.backend import jit
from usbmd.beamformer import tof_correction_flatgrid
from usbmd.config.config import Config
from usbmd.core import STATIC, DataTypes
from usbmd.core import Object as USBMDObject
from usbmd.core import USBMDDecoderJSON, USBMDEncoderJSON
from usbmd.display import scan_convert
from usbmd.ops import channels_to_complex, demodulate, hilbert, upmix
from usbmd.probes import Probe
from usbmd.registry import ops_v2_registry as ops_registry
from usbmd.scan import Scan
from usbmd.simulator import simulate_rf
from usbmd.tensor_ops import patched_map, reshape_axis
from usbmd.utils import deep_compare, log, translate
from usbmd.utils.checks import _assert_keys_and_axes

log.warning("WARNING: This module is work in progress and may not work as expected!")

DEFAULT_DYNAMIC_RANGE = (-60, 0)

# pylint: disable=arguments-differ

# make sure to reload all modules that import keras
# to be able to set backend properly
# importlib.reload(bmf)
# importlib.reload(pfield)
# importlib.reload(lens_correction)
# importlib.reload(display)

# clear registry upon import
# ops_registry.clear()


def get_ops(ops_name):
    """Get the operation from the registry."""
    return ops_registry[ops_name]


# TODO: check if inheriting from keras.Operation is better than using the ABC class.
class Operation(keras.Operation):
    """
    A base abstract class for operations in the pipeline with caching functionality.
    """

    def __init__(
        self,
        input_data_type: Union[DataTypes, None] = None,
        output_data_type: Union[DataTypes, None] = None,
        key: Union[str, None] = "data",
        output_key: Union[str, None] = None,
        cache_inputs: Union[bool, List[str]] = False,
        cache_outputs: bool = False,
        jit_compile: bool = True,
        with_batch_dim: bool = True,
        jit_kwargs: dict | None = None,
        jittable: bool = True,
    ):
        """
        Args:
            input_data_type (DataTypes): The data type of the input data
            output_data_type (DataTypes): The data type of the output data
            key: The key for the input data (operation will operate on this key)
                Defaults to "data".
            output_key: The key for the output data (operation will output to this key)
                Defaults to the same as the input key. If you want to store intermediate
                results, you can set this to a different key. But make sure to update the
                input key of the next operation to match the output key of this operation.
            cache_inputs: A list of input keys to cache or True to cache all inputs
            cache_outputs: A list of output keys to cache or True to cache all outputs
            jit_compile: Whether to JIT compile the 'call' method for faster execution
            with_batch_dim: Whether operations should expect a batch dimension in the input
            jit_kwargs: Additional keyword arguments for the JIT compiler
            jittable: Whether the operation can be JIT compiled
        """
        super().__init__()

        self.input_data_type = input_data_type
        self.output_data_type = output_data_type

        self.key = key  # Key for input data
        self.output_key = output_key  # Key for output data
        if self.output_key is None:
            self.output_key = self.key

        self.inputs = []  # Source(s) of input data (name of a previous operation)
        self.allow_multiple_inputs = False  # Only single input allowed by default

        self.cache_inputs = cache_inputs
        self.cache_outputs = cache_outputs

        # Initialize input and output caches
        self._input_cache = {}
        self._output_cache = {}

        # Obtain the input signature of the `call` method
        self._input_signature = None
        self._valid_keys = None  # Keys valid for the `call` method
        self._trace_signatures()

        if jit_kwargs is None:
            # TODO: set static_argnames only for operations that require it
            if keras.backend.backend() == "jax":
                jit_kwargs = {"static_argnames": STATIC}
            else:
                jit_kwargs = {}
        self.jit_kwargs = jit_kwargs

        self.with_batch_dim = with_batch_dim
        self._jittable = jittable

        # Set the jit compilation flag and compile the `call` method
        self.set_jit(jit_compile)

    def set_jit(self, jit_compile: bool):
        """Set the JIT compilation flag and set the `_call` method accordingly."""
        self._jit_compile = jit_compile
        if self._jit_compile and self.jittable:
            self._call = jit(self.call, **self.jit_kwargs)
        else:
            self._call = self.call

    def _trace_signatures(self):
        """
        Analyze and store the input/output signatures of the `call` method.
        """
        self._input_signature = inspect.signature(self.call)
        self._valid_keys = set(self._input_signature.parameters.keys())

    @property
    def jittable(self):
        """Check if the operation can be JIT compiled."""
        return self._jittable

    def call(self, *args, **kwargs):
        """
        Abstract method that defines the processing logic for the operation.
        Subclasses must implement this method.
        """
        raise NotImplementedError

    def set_input_cache(self, input_cache: Dict[str, Any]):
        """
        Set a cache for inputs, then retrace the function if necessary.

        Args:
            input_cache: A dictionary containing cached inputs.
        """
        self._input_cache.update(input_cache)
        self._trace_signatures()  # Retrace after updating cache to ensure correctness.

    def set_output_cache(self, output_cache: Dict[str, Any]):
        """
        Set a cache for outputs, then retrace the function if necessary.

        Args:
            output_cache: A dictionary containing cached outputs.
        """
        self._output_cache.update(output_cache)
        self._trace_signatures()  # Retrace after updating cache to ensure correctness.

    def clear_cache(self):
        """
        Clear the input and output caches.
        """
        self._input_cache.clear()
        self._output_cache.clear()

    def _hash_inputs(self, kwargs: Dict) -> str:
        """
        Generate a hash for the given inputs to use as a cache key.

        Args:
            kwargs: Keyword arguments.

        Returns:
            A unique hash representing the inputs.
        """
        input_json = json.dumps(kwargs, sort_keys=True, default=str)
        return hashlib.md5(input_json.encode()).hexdigest()

    def __call__(self, **kwargs) -> Dict:
        """
        Process the input keyword arguments and return the processed results.

        Args:
            kwargs: Keyword arguments to be processed.

        Returns:
            Combined input and output as kwargs.
        """
        # Merge cached inputs with provided ones
        merged_kwargs = {**self._input_cache, **kwargs}

        # Return cached output if available
        if self.cache_outputs:
            cache_key = self._hash_inputs(merged_kwargs)
            if cache_key in self._output_cache:
                return {**merged_kwargs, **self._output_cache[cache_key]}

        # Filter kwargs to match the valid keys of the `call` method
        if not "kwargs" in self._valid_keys:
            filtered_kwargs = {
                k: v for k, v in merged_kwargs.items() if k in self._valid_keys
            }
        else:
            filtered_kwargs = merged_kwargs

        # Call the processing function
        # If you want to jump in with debugger please set `jit_compile=False`
        # when initializing the pipeline.
        processed_output = self._call(**filtered_kwargs)

        # Ensure the output is always a dictionary
        if not isinstance(processed_output, dict):
            raise TypeError(
                f"The `call` method must return a dictionary. Got {type(processed_output)}."
            )

        # Merge outputs with inputs
        combined_kwargs = {**merged_kwargs, **processed_output}

        # Cache the result if caching is enabled
        if self.cache_outputs:
            if isinstance(self.cache_outputs, list):
                cached_output = {
                    k: v for k, v in processed_output.items() if k in self.cache_outputs
                }
            else:
                cached_output = processed_output
            self._output_cache[cache_key] = cached_output

        return combined_kwargs

    def get_dict(self):
        """Get the configuration of the operation. Inherit from keras.Operation."""
        config = {}
        config.update({"name": ops_registry.get_name(self)})
        config["params"] = {
            "key": self.key,
            "output_key": self.output_key,
            "cache_inputs": self.cache_inputs,
            "cache_outputs": self.cache_outputs,
            "jit_compile": self._jit_compile,
            "with_batch_dim": self.with_batch_dim,
            "jit_kwargs": self.jit_kwargs,
        }
        return config

    def __eq__(self, other):
        """Check equality of two operations based on type and configuration."""
        if not isinstance(other, Operation):
            return False

        # Compare the class name and parameters
        if self.__class__.__name__ != other.__class__.__name__:
            return False

        # Compare the name assigned to the operation
        name = ops_registry.get_name(self)
        other_name = ops_registry.get_name(other)
        if name != other_name:
            return False

        # Compare the parameters of the operations
        if not deep_compare(self.get_dict(), other.get_dict()):
            return False

        return True


@ops_registry("pipeline")
class Pipeline:
    """Pipeline class for processing ultrasound data through a series of operations."""

    def __init__(
        self,
        operations: List[Operation],
        with_batch_dim: bool = True,
        jit_options: Union[str, None] = "ops",
        jit_kwargs: dict | None = None,
        name="pipeline",
        validate=True,
    ):
        """Initialize a pipeline

        Args:
            operations (list): A list of Operation instances representing the operations
                to be performed.
            with_batch_dim (bool, optional): Whether operations should expect a batch dimension.
                Defaults to True.
            jit_options (str, optional): The JIT options to use. Must be "pipeline", "ops", or None.
                - "pipeline" compiles the entire pipeline as a single function.
                    This may be faster but, does not preserve python control flow, such as caching.
                - "ops" compiles each operation separately. This preserves python control flow and
                    caching functionality, but speeds up the operations.
                - None disables JIT compilation.
                Defaults to "ops".
            jit_kwargs (dict, optional): Additional keyword arguments for the JIT compiler.
            name (str, optional): The name of the pipeline. Defaults to "pipeline".
            validate (bool, optional): Whether to validate the pipeline. Defaults to True.
        """
        self._call_pipeline = self.call
        self.name = name

        # add functionality here
        # operations = ...

        self._pipeline_layers = operations

        if jit_options not in ["pipeline", "ops", None]:
            raise ValueError("jit_options must be 'pipeline', 'ops', or None")

        self.with_batch_dim = with_batch_dim

        if validate:
            self.validate()
        else:
            log.warning(
                "Pipeline validation is disabled, make sure to validate manually."
            )

        # pylint: disable=method-hidden
        if jit_kwargs is None:
            if keras.backend.backend() == "jax":
                jit_kwargs = {"static_argnames": STATIC}
            else:
                jit_kwargs = {}
        self.jit_kwargs = jit_kwargs
        self.jit_options = jit_options  # will handle the jit compilation

    def needs(self, key):
        """Check if the pipeline needs a specific key."""
        for operation in self.operations:
            if isinstance(operation, Pipeline):
                return operation.needs(key)
            if key in operation._valid_keys:
                return True

    @classmethod
    def from_default(cls, num_patches=20, pfield=True, **kwargs) -> "Pipeline":
        """Create a default pipeline."""
        operations = []

        # Add the demodulate operation
        operations.append(Demodulate())

        # Get beamforming ops
        beamforming = [
            TOFCorrection(apply_phase_rotation=True),
            DelayAndSum(),
        ]
        if pfield:
            beamforming.insert(1, PfieldWeighting())

        # Optionally add patching
        if num_patches > 1:
            beamforming = [PatchedGrid(operations=beamforming, num_patches=num_patches)]

        # Add beamforming ops
        operations += beamforming

        # Add display ops
        operations += [
            EnvelopeDetect(),
            Normalize(),
            LogCompress(),
        ]
        return cls(operations, **kwargs)

    def prepend(self, operation: Operation):
        """Prepend an operation to the pipeline."""
        self._pipeline_layers.insert(0, operation)
        self.reset_jit()

    def append(self, operation: Operation):
        """Append an operation to the pipeline."""
        self._pipeline_layers.append(operation)
        self.reset_jit()

    @property
    def operations(self):
        """Alias for self.layers to match the USBMD naming convention"""
        return self._pipeline_layers

    def call(self, **inputs):
        """Process input data through the pipeline."""
        for operation in self._pipeline_layers:
            outputs = operation(**inputs)
            inputs = outputs
        return outputs

    def __call__(self, return_numpy=False, **inputs):
        """Process input data through the pipeline."""

        if any(key in inputs for key in ["probe", "scan", "config"]):
            raise ValueError(
                "Probe, Scan and Config objects should be first processed with "
                "`Pipeline.prepare_parameters` before calling the pipeline. "
                "e.g. inputs = Pipeline.prepare_parameters(probe, scan, config)"
            )

        if any(isinstance(arg, USBMDObject) for arg in inputs.values()):
            raise ValueError(
                "Probe, Scan and Config objects should be first processed with "
                "`Pipeline.prepare_parameters` before calling the pipeline. "
                "e.g. inputs = Pipeline.prepare_parameters(probe, scan, config)"
            )

        if any(isinstance(arg, str) for arg in inputs.values()):
            raise ValueError(
                "Pipeline does not support string inputs. "
                "Please ensure all inputs are convertible to tensors."
            )

        ## PROCESSING
        outputs = self._call_pipeline(**inputs)

        ## PREPARE OUTPUT
        if return_numpy:
            # Convert tensors to numpy arrays but preserve None values
            outputs = {
                k: ops.convert_to_numpy(v) if v is ops.is_tensor(v) else v
                for k, v in outputs.items()
            }

        return outputs

    def reset_jit(self):
        """Reset the JIT compilation of the pipeline."""
        # TODO: kind of hacky...
        self.jit_options = self._jit_options

    @property
    def jit_options(self):
        """Get the jit_options property of the pipeline."""
        return self._jit_options

    @jit_options.setter
    def jit_options(self, value: Union[str, None]):
        """Set the jit_options property of the pipeline."""
        self._jit_options = value
        if value == "pipeline":
            assert self.jittable, log.error(
                "jit_options 'pipeline' cannot be used as the entire pipeline is not jittable. "
                "The following operations are not jittable: "
                f"{self.unjitable_ops}. "
                "Try setting jit_options to 'ops' or None."
            )
            self.jit()
            return
        else:
            self.unjit()

        for operation in self.operations:
            if isinstance(operation, Pipeline):
                operation.jit_options = value
            else:
                if operation.jittable:
                    operation.set_jit(value == "ops")

    def jit(self):
        """JIT compile the pipeline."""
        self._call_pipeline = jit(self.call, **self.jit_kwargs)

    def unjit(self):
        """Un-JIT compile the pipeline."""
        self._call_pipeline = self.call

    @property
    def jittable(self):
        """Check if all operations in the pipeline are jittable."""
        return all(operation.jittable for operation in self.operations)

    @property
    def unjitable_ops(self):
        """Get a list of operations that are not jittable."""
        return [operation for operation in self.operations if not operation.jittable]

    @property
    def with_batch_dim(self):
        """Get the with_batch_dim property of the pipeline."""
        return self.operations[0].with_batch_dim

    @with_batch_dim.setter
    def with_batch_dim(self, value):
        """Set the with_batch_dim property of the pipeline."""
        for operation in self.operations:
            operation.with_batch_dim = value

    @property
    def input_data_type(self):
        """Get the input_data_type property of the pipeline."""
        return self.operations[0].input_data_type

    @property
    def output_data_type(self):
        """Get the output_data_type property of the pipeline."""
        return self.operations[-1].output_data_type

    def validate(self):
        """Validate the pipeline by checking the compatibility of the operations."""
        operations = self.operations
        for i in range(len(operations) - 1):
            if operations[i].output_data_type is None:
                continue
            if operations[i + 1].input_data_type is None:
                continue
            if operations[i].output_data_type != operations[i + 1].input_data_type:
                raise ValueError(
                    f"Operation {operations[i].__class__.__name__} output data type "
                    f"({operations[i].output_data_type}) is not compatible "
                    f"with the input data type ({operations[i + 1].input_data_type}) "
                    f"of operation {operations[i + 1].__class__.__name__}"
                )

    def set_params(self, **params):
        """Set parameters for the operations in the pipeline by adding them to the cache."""
        for operation in self.operations:
            operation_params = {
                key: value
                for key, value in params.items()
                if key in operation._valid_keys
            }
            if operation_params:
                operation.set_input_cache(operation_params)

    def get_params(self, per_operation: bool = False):
        """Get a snapshot of the current parameters of the operations in the pipeline.

        Args:
            per_operation (bool): If True, return a list of dictionaries for each operation.
                                  If False, return a single dictionary with all parameters combined.
        """
        if per_operation:
            return [operation._input_cache.copy() for operation in self.operations]
        else:
            params = {}
            for operation in self.operations:
                params.update(operation._input_cache)
            return params

    def __str__(self):
        """String representation of the pipeline.

        Will print on two parallel pipeline lines if it detects a splitting operations
        (such as multi_bandpass_filter)
        Will merge the pipeline lines if it detects a stacking operation (such as stack)
        """
        split_operations = ["MultiBandPassFilter"]
        merge_operations = ["Stack"]

        operations = [operation.__class__.__name__ for operation in self.operations]
        string = " -> ".join(operations)

        if any(operation in split_operations for operation in operations):
            # a second line is needed with same length as the first line
            split_line = " " * len(string)
            # find the splitting operation and index and print \-> instead of -> after
            split_detected = False
            merge_detected = False
            split_operation = None
            for operation in operations:
                if operation in split_operations:
                    index = string.index(operation)
                    index = index + len(operation)
                    split_line = (
                        split_line[:index] + "\\->" + split_line[index + len("\\->") :]
                    )
                    split_detected = True
                    merge_detected = False
                    split_operation = operation
                    continue

                if operation in merge_operations:
                    index = string.index(operation)
                    index = index - 4
                    split_line = split_line[:index] + "/" + split_line[index + 1 :]
                    split_detected = False
                    merge_detected = True
                    continue

                if split_detected:
                    # print all operations in the second line
                    index = string.index(operation)
                    split_line = (
                        split_line[:index]
                        + operation
                        + " -> "
                        + split_line[index + len(operation) + len(" -> ") :]
                    )
            assert merge_detected is True, log.error(
                "Pipeline was never merged back together (with Stack operation), even "
                f"though it was split with {split_operation}. "
                "Please properly define your operation chain."
            )
            return f"\n{string}\n{split_line}\n"

        return string

    def __repr__(self):
        """String representation of the pipeline."""
        operations = []
        for operation in self.operations:
            if isinstance(operation, Pipeline):
                operations.append(repr(operation))
            else:
                operations.append(operation.__class__.__name__)
        return f"<Pipeline {self.name}=({', '.join(operations)})>"

    @classmethod
    def load(cls, file_path: str, **kwargs) -> "Pipeline":
        """Load a pipeline from a JSON or YAML file."""
        if file_path.endswith(".json"):
            with open(file_path, "r", encoding="utf-8") as f:
                json_str = f.read()
            return pipeline_from_json(json_str, **kwargs)
        elif file_path.endswith(".yaml") or file_path.endswith(".yml"):
            return pipeline_from_yaml(file_path, **kwargs)
        else:
            raise ValueError("File must have extension .json, .yaml, or .yml")

    def get_dict(self) -> dict:
        """Convert the pipeline to a dictionary."""
        config = {}
        config["name"] = ops_registry.get_name(self)
        config["operations"] = self._pipeline_to_list(self)
        config["params"] = {
            "with_batch_dim": self.with_batch_dim,
            "jit_options": self.jit_options,
            "jit_kwargs": self.jit_kwargs,
        }
        return config

    @staticmethod
    def _pipeline_to_list(pipeline):
        """Convert the pipeline to a list of operations."""
        ops_list = []
        for op in pipeline.operations:
            ops_list.append(op.get_dict())
        return ops_list

    @classmethod
    def from_config(cls, config: Dict, **kwargs) -> "Pipeline":
        """Create a pipeline from a dictionary or `usbmd.Config` object.

        Args:
            config (dict or Config): Configuration dictionary or `usbmd.Config` object.
            **kwargs: Additional keyword arguments to be passed to the pipeline.

        Note:
            Must have the a `pipeline` key with a subkey `operations`.

        Example:
        ```python
        config = Config({
            "operations": [
                "identity",
            ],
        })
        pipeline = Pipeline.from_config(config)
        """
        return pipeline_from_config(Config(config), **kwargs)

    @classmethod
    def from_yaml(cls, file_path: str, **kwargs) -> "Pipeline":
        """Create a pipeline from a YAML file.

        Args:
            file_path (str): Path to the YAML file.
            **kwargs: Additional keyword arguments to be passed to the pipeline.

        Note:
            Must have the a `pipeline` key with a subkey `operations`.

        Example:
        ```python
        pipeline = Pipeline.from_yaml("pipeline.yaml")
        ```
        """
        return pipeline_from_yaml(file_path, **kwargs)

    @classmethod
    def from_json(cls, json_string: str, **kwargs) -> "Pipeline":
        """Create a pipeline from a JSON string.

        Args:
            json_string (str): JSON string representing the pipeline.
            **kwargs: Additional keyword arguments to be passed to the pipeline.

        Note:
            Must have the `operations` key.

        Example:
        ```python
        json_string = '{"operations": ["identity"]}'
        pipeline = Pipeline.from_json(json_string)
        ```
        """
        return pipeline_from_json(json_string, **kwargs)

    def to_config(self) -> Config:
        """Convert the pipeline to a `usbmd.Config` object."""
        return pipeline_to_config(self)

    def to_json(self) -> str:
        """Convert the pipeline to a JSON string."""
        return pipeline_to_json(self)

    def to_yaml(self, file_path: str) -> None:
        """Convert the pipeline to a YAML file."""
        pipeline_to_yaml(self, file_path)

    @property
    def key(self) -> str:
        """Input key of the pipeline."""
        return self.operations[0].key

    @property
    def output_key(self) -> str:
        """Output key of the pipeline."""
        return self.operations[-1].output_key

    def __eq__(self, other):
        """Check if two pipelines are equal."""
        if not isinstance(other, Pipeline):
            return False

        # Compare the operations in both pipelines
        if len(self.operations) != len(other.operations):
            return False

        for op1, op2 in zip(self.operations, other.operations):
            if not op1 == op2:
                return False

        return True

    def prepare_parameters(
        self,
        probe: Probe = None,
        scan: Scan = None,
        config: Config = None,
        **kwargs,
    ):
        """Prepare Probe, Scan and Config objects for the pipeline.

        Serializes `usbmd.core.Object` instances and converts them to
        dictionary of tensors.

        Args:
            probe: Probe object.
            scan: Scan object.
            config: Config object.
            **kwargs: Additional keyword arguments to be included in the inputs.

        Returns:
            dict: Dictionary of inputs with all values as tensors.
        """
        # Initialize dictionaries for probe, scan, and config
        probe_dict, scan_dict, config_dict = {}, {}, {}
        other_dicts = {}

        # Process args to extract Probe, Scan, and Config objects
        if probe is not None:
            assert isinstance(
                probe, Probe
            ), f"Expected an instance of `usbmd.probes.Probe`, got {type(probe)}"
            probe_dict = probe.to_tensor()

        if scan is not None:
            assert isinstance(
                scan, Scan
            ), f"Expected an instance of `usbmd.scan.Scan`, got {type(scan)}"
            except_tensors = []
            for key in scan._on_request:
                if not self.needs(key):
                    except_tensors.append(key)
            scan_dict = scan.to_tensor(except_tensors)

        if config is not None:
            # TODO: currently nothing...
            assert isinstance(
                config, Config
            ), f"Expected an instance of `usbmd.config.Config`, got {type(config)}"
            config_dict.update(config.to_tensor())

        # Convert all kwargs to tensors
        tensor_kwargs = {}
        for key, value in kwargs.items():
            try:
                if isinstance(value, USBMDObject):
                    tensor_kwargs[key] = value.to_tensor()
                else:
                    tensor_kwargs[key] = ops.convert_to_tensor(value)
            except Exception as e:
                raise ValueError(
                    f"Error converting key '{key}' to tensor: {e}. "
                    f"Please ensure all inputs are convertible to tensors."
                ) from e

        # combine probe, scan, config and kwargs
        # explicitly so we know which keys overwrite which
        # kwargs > config > scan > probe
        inputs = {
            **probe_dict,
            **scan_dict,
            **config_dict,
            **other_dicts,
            **tensor_kwargs,
        }

        # Dropping str inputs as they are not supported in jax.jit
        # TODO: will this break any operations?
        inputs.pop("probe_type", None)

        return inputs


def make_operation_chain(
    operation_chain: List[Union[str, Dict, Config, Operation, Pipeline]],
) -> List[Operation]:
    """Make an operation chain from a custom list of operations.
    Args:
        operation_chain (list): List of operations to be performed.
            Each operation can be:
            - A string: operation initialized with default parameters
            - A dictionary: operation initialized with parameters in the dictionary
            - A Config object: converted to a dictionary and initialized
            - An Operation/Pipeline instance: used as-is
    Returns:
        list: List of operations to be performed.
    """
    chain = []
    for operation in operation_chain:
<<<<<<< HEAD
        # Ensure operation is a string, dict, or Config object.
=======
        # Handle already instantiated Operation or Pipeline objects
        if isinstance(operation, (Operation, Pipeline)):
            chain.append(operation)
            continue

>>>>>>> d6ef56cd
        assert isinstance(
            operation, (str, dict, Config)
        ), f"Operation {operation} should be a string, dict, Config object, Operation, or Pipeline"

        # Convert Config objects to dict.
        if isinstance(operation, Config):
            operation = operation.serialize()

        if isinstance(operation, str):
            operation_instance = get_ops(operation)()
        else:
            params = operation.get("params", {})
            op_name = operation.get("name")
            operation_cls = get_ops(op_name)

            # Handle branches for branched pipeline
            if op_name == "branched_pipeline" and "branches" in operation:
                branch_configs = operation.get("branches", {})
                branches = []

                # Convert each branch configuration to an operation chain
                for _, branch_config in branch_configs.items():
                    if isinstance(branch_config, (list, np.ndarray)):
                        # This is a list of operations
                        branch = make_operation_chain(branch_config)
                    elif "operations" in branch_config:
                        # This is a pipeline-like branch
                        branch = make_operation_chain(branch_config["operations"])
                    else:
                        # This is a single operation branch
                        branch_op_cls = get_ops(branch_config["name"])
                        branch_params = branch_config.get("params", {})
                        branch = branch_op_cls(**branch_params)

                    branches.append(branch)

                # Create the branched pipeline instance
                operation_instance = operation_cls(branches=branches, **params)
            # Check for nested operations at the same level as params
            elif "operations" in operation:
                nested_operations = make_operation_chain(operation["operations"])
<<<<<<< HEAD
                operation_cls = get_ops(operation["name"])
                operation_instance = operation_cls(
                    operations=nested_operations, **params
                )
=======

                # Instantiate pipeline-type operations with nested operations
                if issubclass(operation_cls, Pipeline):
                    operation_instance = operation_cls(
                        operations=nested_operations, **params
                    )
                else:
                    operation_instance = operation_cls(
                        operations=nested_operations, **params
                    )
>>>>>>> d6ef56cd
            else:
                operation_instance = operation_cls(**params)

        chain.append(operation_instance)

    return chain


def pipeline_from_config(config: Config, **kwargs) -> Pipeline:
    """
    Create a Pipeline instance from a Config object.
    """
    assert (
        "operations" in config
    ), "Config object must have an 'operations' key for pipeline creation."
    assert isinstance(
        config.operations, (list, np.ndarray)
    ), "Config object must have a list or numpy array of operations for pipeline creation."

    operations = make_operation_chain(config.operations)

    # merge pipeline config without operations with kwargs
    pipeline_config = config.copy()
    pipeline_config.pop("operations")

    kwargs = {**pipeline_config, **kwargs}
    return Pipeline(operations=operations, **kwargs)


def pipeline_from_json(json_string: str, **kwargs) -> Pipeline:
    """
    Create a Pipeline instance from a JSON string.
    """
    pipeline_config = Config(json.loads(json_string, cls=USBMDDecoderJSON))
    return pipeline_from_config(pipeline_config, **kwargs)


def pipeline_from_yaml(yaml_path: str, **kwargs) -> Pipeline:
    """
    Create a Pipeline instance from a YAML file.
    """
    with open(yaml_path, "r", encoding="utf-8") as f:
        pipeline_config = yaml.safe_load(f)
    operations = pipeline_config["operations"]
    return pipeline_from_config(Config({"operations": operations}), **kwargs)


def pipeline_to_config(pipeline: Pipeline) -> Config:
    """
    Convert a Pipeline instance into a Config object.
    """
    # TODO: we currently add the full pipeline as 1 operation to the config.
    # In another PR we should add a "pipeline" entry to the config instead of the "operations"
    # entry. This allows us to also have non-default pipeline classes as top level op.
    pipeline_dict = {"operations": [pipeline.get_dict()]}

    # HACK: If the top level operation is a single pipeline, collapse it into the operations list.
    ops = pipeline_dict["operations"]
    if ops[0]["name"] == "pipeline" and len(ops) == 1:
        pipeline_dict = {"operations": ops[0]["operations"]}

    return Config(pipeline_dict)


def pipeline_to_json(pipeline: Pipeline) -> str:
    """
    Convert a Pipeline instance into a JSON string.
    """
    pipeline_dict = {"operations": [pipeline.get_dict()]}

    # HACK: If the top level operation is a single pipeline, collapse it into the operations list.
    ops = pipeline_dict["operations"]
    if ops[0]["name"] == "pipeline" and len(ops) == 1:
        pipeline_dict = {"operations": ops[0]["operations"]}

    return json.dumps(pipeline_dict, cls=USBMDEncoderJSON, indent=4)


def pipeline_to_yaml(pipeline: Pipeline, file_path: str) -> None:
    """
    Convert a Pipeline instance into a YAML file.
    """
    pipeline_dict = pipeline.get_dict()

    # HACK: If the top level operation is a single pipeline, collapse it into the operations list.
    ops = pipeline_dict["operations"]
    if ops[0]["name"] == "pipeline" and len(ops) == 1:
        pipeline_dict = {"operations": ops[0]["operations"]}

    with open(file_path, "w", encoding="utf-8") as f:
        yaml.dump(pipeline_dict, f, Dumper=yaml.Dumper, indent=4)


@ops_registry("patched_grid")
class PatchedGrid(Pipeline):
    """
    With this class you can form a pipeline that will be applied to patches of the grid.
    This is useful to avoid OOM errors when processing large grids.

    Somethings to NOTE about this class:
        - The ops have to use flatgrid and flat_pfield as inputs, these will be patched.
        - Changing anything other than `self.output_data_type` in the dict will not be propagated!
        - Will be jitted as a single operation, not the individual operations.
        - This class handles the batching.
    """

    def __init__(self, *args, num_patches=10, **kwargs):
        super().__init__(*args, name="patched_grid", **kwargs)
        self.num_patches = num_patches

        for operation in self.operations:
            if isinstance(operation, DelayAndSum):
                operation.reshape_grid = False

        self._jittable_call = self.jittable_call

    @property
    def jit_options(self):
        """Get the jit_options property of the pipeline."""
        return self._jit_options

    @jit_options.setter
    def jit_options(self, value):
        """Set the jit_options property of the pipeline."""
        self._jit_options = value
        if value in ["pipeline", "ops"]:
            self.jit()
        else:
            self.unjit()

    def jit(self):
        """JIT compile the pipeline."""
        self._jittable_call = jit(self.jittable_call, **self.jit_kwargs)

    def unjit(self):
        """Un-JIT compile the pipeline."""
        self._jittable_call = self.jittable_call
        self._call_pipeline = self.call

    @property
    def with_batch_dim(self):
        """Get the with_batch_dim property of the pipeline."""
        return self.pipeline_batched

    @with_batch_dim.setter
    def with_batch_dim(self, value):
        """Set the with_batch_dim property of the pipeline.
        The class handles the batching so the operations have to be set to False."""
        self.pipeline_batched = value
        for operation in self.operations:
            operation.with_batch_dim = False

    def call_item(self, inputs):
        """Process data in patches."""
        Nx = inputs["Nx"]
        Nz = inputs["Nz"]
        flatgrid = inputs.pop("flatgrid")
        flat_pfield = inputs.pop("flat_pfield", None)

        def patched_call(flatgrid, flat_pfield):
            out = super(PatchedGrid, self).call(  # pylint: disable=super-with-arguments
                flatgrid=flatgrid, flat_pfield=flat_pfield, **inputs
            )
            return out[self.output_key]

        out = patched_map(
            patched_call,
            flatgrid,
            self.num_patches,
            flat_pfield=flat_pfield,
            jit=bool(self.jit_options),
        )
        return ops.reshape(out, (Nz, Nx, *ops.shape(out)[1:]))

    def jittable_call(self, **inputs):
        """Process input data through the pipeline."""
        if self.pipeline_batched:
            input_data = inputs.pop(self.key)
            output = ops.map(
                lambda x: self.call_item({self.key: x, **inputs}),
                input_data,
            )
        else:
            output = self.call_item(inputs)

        return {self.output_key: output}

    def call(self, **inputs):
        """Process input data through the pipeline."""
        output = self._jittable_call(**inputs)
        inputs.update(output)
        return inputs

    def get_dict(self):
        """Get the configuration of the pipeline."""
        config = super().get_dict()
        config.update({"name": "patched_grid"})
        config["params"].update({"num_patches": self.num_patches})
        return config


## Base Operations


@ops_registry("identity")
class Identity(Operation):
    """Identity operation."""

    def call(self, *args, **kwargs) -> Dict:
        """Returns the input as is."""
        return kwargs


@ops_registry("merge")
class Merge(Operation):
    """Operation that merges sets of input dictionaries."""

    def __init__(self, **kwargs):
        super().__init__(**kwargs)
        self.allow_multiple_inputs = True

    def call(self, *args, **kwargs) -> Dict:
        """
        Merges the input dictionaries. Priority is given to the last input.
        """
        merged = {}
        for arg in args:
            if not isinstance(arg, dict):
                raise TypeError("All inputs must be dictionaries.")
            merged.update(arg)
        return merged


@ops_registry("split")
class Split(Operation):
    """Operation that splits an input dictionary  n copies."""

    def __init__(self, n: int, **kwargs):
        super().__init__(**kwargs)
        self.n = n

    def call(self, **kwargs) -> List[Dict]:
        """
        Splits the input dictionary into n copies.
        """
        return [kwargs.copy() for _ in range(self.n)]


@ops_registry("stack")
class Stack(Operation):
    """Stack multiple data arrays along a new axis.
    Useful to merge data from parallel pipelines.
    """

    def __init__(
        self,
        keys: Union[str, List[str], None],
        axes: Union[int, List[int], None],
        **kwargs,
    ):
        super().__init__(**kwargs)

        self.keys, self.axes = _assert_keys_and_axes(keys, axes)

    def call(self, **kwargs) -> Dict:
        """
        Stacks the inputs corresponding to the specified keys along the specified axis.
        If a list of axes is provided, the length must match the number of keys.
        """
        for key, axis in zip(self.keys, self.axes):
            kwargs[key] = keras.ops.stack([kwargs[key] for key in self.keys], axis=axis)
        return kwargs


@ops_registry("mean")
class Mean(Operation):
    """Take the mean of the input data along a specific axis."""

    def __init__(self, keys, axes, **kwargs):
        super().__init__(**kwargs)

        self.keys, self.axes = _assert_keys_and_axes(keys, axes)

    def call(self, **kwargs):
        for key, axis in zip(self.keys, self.axes):
            kwargs[key] = ops.mean(kwargs[key], axis=axis)

        return kwargs


@ops_registry("simulate_rf")
class Simulate(Operation):
    """Simulate RF data."""

    def __init__(self, **kwargs):
        super().__init__(
            output_data_type=DataTypes.RAW_DATA,
            **kwargs,
        )

    def call(
        self,
        scatterer_positions,
        scatterer_magnitudes,
        probe_geometry,
        apply_lens_correction,
        lens_thickness,
        lens_sound_speed,
        sound_speed,
        n_ax,
        center_frequency,
        sampling_frequency,
        t0_delays,
        initial_times,
        element_width,
        attenuation_coef,
        tx_apodizations,
        **kwargs,
    ):
        return {
            self.output_key: simulate_rf(
                ops.convert_to_tensor(scatterer_positions),
                ops.convert_to_tensor(scatterer_magnitudes),
                probe_geometry=probe_geometry,
                apply_lens_correction=apply_lens_correction,
                lens_thickness=lens_thickness,
                lens_sound_speed=lens_sound_speed,
                sound_speed=sound_speed,
                n_ax=n_ax,
                center_frequency=center_frequency,
                sampling_frequency=sampling_frequency,
                t0_delays=t0_delays,
                initial_times=initial_times,
                element_width=element_width,
                attenuation_coef=attenuation_coef,
                tx_apodizations=tx_apodizations,
            ),
        }


@ops_registry("tof_correction")
class TOFCorrection(Operation):
    """Time-of-flight correction operation for ultrasound data."""

    def __init__(self, apply_phase_rotation=True, **kwargs):
        super().__init__(
            input_data_type=DataTypes.RAW_DATA,
            output_data_type=DataTypes.ALIGNED_DATA,
            **kwargs,
        )
        self.apply_phase_rotation = apply_phase_rotation

    def call(
        self,
        flatgrid=None,
        sound_speed=None,
        polar_angles=None,
        focus_distances=None,
        sampling_frequency=None,
        f_number=None,
        demodulation_frequency=None,
        t0_delays=None,
        tx_apodizations=None,
        initial_times=None,
        probe_geometry=None,
        apply_lens_correction=None,
        lens_thickness=None,
        lens_sound_speed=None,
        **kwargs,
    ):
        """Perform time-of-flight correction on raw RF data.

        Args:
            raw_data (ops.Tensor): Raw RF data to correct
            flatgrid (ops.Tensor): Grid points at which to evaluate the time-of-flight
            sound_speed (float): Sound speed in the medium
            polar_angles (ops.Tensor): Polar angles for scan lines
            focus_distances (ops.Tensor): Focus distances for scan lines
            sampling_frequency (float): Sampling frequency
            f_number (float): F-number for apodization
            demodulation_frequency (float): Demodulation frequency
            t0_delays (ops.Tensor): T0 delays
            tx_apodizations (ops.Tensor): Transmit apodizations
            initial_times (ops.Tensor): Initial times
            probe_geometry (ops.Tensor): Probe element positions
            apply_lens_correction (bool): Whether to apply lens correction
            lens_thickness (float): Lens thickness
            lens_sound_speed (float): Sound speed in the lens

        Returns:
            dict: Dictionary containing tof_corrected_data
        """

        raw_data = kwargs[self.key]

        kwargs = {
            "flatgrid": flatgrid,
            "sound_speed": sound_speed,
            "angles": polar_angles,
            "vfocus": focus_distances,
            "sampling_frequency": sampling_frequency,
            "fnum": f_number,
            "apply_phase_rotation": self.apply_phase_rotation,
            "demodulation_frequency": demodulation_frequency,
            "t0_delays": t0_delays,
            "tx_apodizations": tx_apodizations,
            "initial_times": initial_times,
            "probe_geometry": probe_geometry,
            "apply_lens_correction": apply_lens_correction,
            "lens_thickness": lens_thickness,
            "lens_sound_speed": lens_sound_speed,
        }

        if not self.with_batch_dim:
            tof_corrected = tof_correction_flatgrid(raw_data, **kwargs)
        else:
            tof_corrected = ops.map(
                lambda data: tof_correction_flatgrid(data, **kwargs),
                raw_data,
            )

        return {self.output_key: tof_corrected}


@ops_registry("pfield_weighting")
class PfieldWeighting(Operation):
    """Weighting aligned data with the pressure field."""

    def __init__(self, **kwargs):
        super().__init__(
            input_data_type=DataTypes.ALIGNED_DATA,
            output_data_type=DataTypes.ALIGNED_DATA,
            **kwargs,
        )

    def call(self, flat_pfield=None, **kwargs):
        """Weight data with pressure field.

        Args:
            flat_pfield (ops.Tensor): Pressure field weight mask of shape (n_pix, n_tx)

        Returns:
            dict: Dictionary containing weighted data
        """
        data = kwargs[self.key]

        if flat_pfield is None:
            return {self.output_key: data}

        # Swap (n_pix, n_tx) to (n_tx, n_pix)
        flat_pfield = ops.swapaxes(flat_pfield, 0, 1)

        # Perform element-wise multiplication with the pressure weight mask
        # Also add the required dimensions for broadcasting
        if self.with_batch_dim:
            pfield_expanded = ops.expand_dims(flat_pfield, axis=0)
        else:
            pfield_expanded = flat_pfield

        pfield_expanded = pfield_expanded[..., None, None]
        weighted_data = data * pfield_expanded

        return {self.output_key: weighted_data}


@ops_registry("sum")
class Sum(Operation):
    """Sum data along a specific axis."""

    def __init__(self, axis, **kwargs):
        super().__init__(**kwargs)
        self.axis = axis

    def call(self, **kwargs):
        data = kwargs[self.key]
        return {self.output_key: ops.sum(data, axis=self.axis)}


@ops_registry("delay_and_sum")
class DelayAndSum(Operation):
    """Sums time-delayed signals along channels and transmits."""

    def __init__(
        self,
        reshape_grid=True,
        **kwargs,
    ):
        super().__init__(
            input_data_type=None,
            output_data_type=DataTypes.BEAMFORMED_DATA,
            **kwargs,
        )
        self.reshape_grid = reshape_grid

    def process_image(self, data, rx_apo, tx_apo):
        """Performs DAS beamforming on tof-corrected input.

        Args:
            data (ops.Tensor): The TOF corrected input of shape `(n_tx, n_pix, n_el, n_ch)`

        Returns:
            ops.Tensor: The beamformed data of shape `(n_pix, n_ch)`
        """
        # Apply tx_apo
        data = tx_apo * data

        # Sum over the channels, i.e. DAS
        data = ops.sum(rx_apo * data, -2)

        # Sum over transmits, i.e. Compounding
        data = ops.sum(data, 0)

        return data

    def call(
        self,
        rx_apo=None,
        tx_apo=None,
        Nz=None,
        Nx=None,
        **kwargs,
    ):
        """Performs DAS beamforming on tof-corrected input.

        Args:
            tof_corrected_data (ops.Tensor): The TOF corrected input of shape
                `(n_tx, n_z*n_x, n_el, n_ch)` with optional batch dimension.
            rx_apo (ops.Tensor, optional): Receive apodization window. Defaults to 1.0.
            tx_apo (ops.Tensor, optional): Transmit apodization window. Defaults to 1.0.

        Returns:
            dict: Dictionary containing beamformed_data of shape `(n_z*n_x, n_ch)`
                when reshape_grid is False or `(n_z, n_x, n_ch)` when reshape_grid is True,
                with optional batch dimension.
        """
        if rx_apo is None:
            rx_apo = 1.0

        if tx_apo is None:
            tx_apo = 1.0

        data = kwargs[self.key]

        if not self.with_batch_dim:
            beamformed_data = self.process_image(data, rx_apo, tx_apo)
        else:
            # Apply process_image to each item in the batch
            beamformed_data = ops.map(
                lambda data: self.process_image(data, rx_apo, tx_apo), data
            )

        if self.reshape_grid:
            beamformed_data = reshape_axis(
                beamformed_data, (Nz, Nx), axis=int(self.with_batch_dim)
            )

        return {self.output_key: beamformed_data}


@ops_registry("envelope_detect")
class EnvelopeDetect(Operation):
    """Envelope detection of RF signals."""

    def __init__(
        self,
        axis=-3,
        **kwargs,
    ):
        super().__init__(
            input_data_type=DataTypes.BEAMFORMED_DATA,
            output_data_type=DataTypes.ENVELOPE_DATA,
            **kwargs,
        )
        self.axis = axis

    def call(self, **kwargs):
        """
        Args:
            - data (Tensor): The beamformed data of shape (..., n_z, n_x, n_ch).
        Returns:
            - envelope_data (Tensor): The envelope detected data of shape (..., n_z, n_x).
        """
        data = kwargs[self.key]

        if data.shape[-1] == 2:
            data = channels_to_complex(data)
        else:
            n_ax = data.shape[self.axis]
            M = 2 ** int(np.ceil(np.log2(n_ax)))
            # data = scipy.signal.hilbert(data, N=M, axis=self.axis)
            data = hilbert(data, N=M, axis=self.axis)
            indices = ops.arange(n_ax)

            data = ops.take(data, indices, axis=self.axis)
            data = ops.squeeze(data, axis=-1)

        # data = ops.abs(data)
        real = ops.real(data)
        imag = ops.imag(data)
        data = ops.sqrt(real**2 + imag**2)
        data = ops.cast(data, "float32")

        return {self.output_key: data}


@ops_registry("upmix")
class UpMix(Operation):
    """Upmix IQ data to RF data."""

    def call(
        self,
        sampling_frequency=None,
        center_frequency=None,
        upsampling_rate=6,
        **kwargs,
    ):
        data = kwargs[self.key]

        if data.shape[-1] == 1:
            log.warning("Upmixing is not applicable to RF data.")
            return data
        elif data.shape[-1] == 2:
            data = channels_to_complex(data)

        data = upmix(data, sampling_frequency, center_frequency, upsampling_rate)
        data = ops.expand_dims(data, axis=-1)
        return {self.output_key: data}


@ops_registry("log_compress")
class LogCompress(Operation):
    """Logarithmic compression of data."""

    def __init__(
        self,
        **kwargs,
    ):
        super().__init__(
            input_data_type=DataTypes.ENVELOPE_DATA,
            output_data_type=DataTypes.IMAGE,
            **kwargs,
        )

    def call(self, dynamic_range=None, **kwargs):
        """Apply logarithmic compression to data.

        Args:
            dynamic_range (tuple, optional): Dynamic range in dB. Defaults to (-60, 0).

        Returns:
            dict: Dictionary containing log-compressed data
        """
        data = kwargs[self.key]

        if dynamic_range is None:
            dynamic_range = DEFAULT_DYNAMIC_RANGE

        small_number = ops.convert_to_tensor(1e-16, dtype=data.dtype)
        data = ops.where(data == 0, small_number, data)
        compressed_data = 20 * ops.log10(data)
        compressed_data = ops.clip(compressed_data, *dynamic_range)

        return {self.output_key: compressed_data}


@ops_registry("normalize")
class Normalize(Operation):
    """Normalize data to a given range."""

    def __init__(self, output_range=None, input_range=None, **kwargs):
        super().__init__(**kwargs)
        self.output_range = self.to_float32(output_range)
        self.input_range = self.to_float32(input_range)
        assert output_range is None or len(output_range) == 2
        assert input_range is None or len(input_range) == 2

    @staticmethod
    def to_float32(data):
        """Converts an iterable to float32 and leaves None values as is."""
        return (
            [np.float32(x) if x is not None else None for x in data]
            if data is not None
            else None
        )

    def call(self, **kwargs):
        """Normalize data to a given range.

        Args:
            output_range (tuple, optional): Range to which data should be mapped.
                Defaults to (0, 1).
            input_range (tuple, optional): Range of input data. If None, the range
                of the input data will be computed. Defaults to None.

        Returns:
            dict: Dictionary containing normalized data
        """
        data = kwargs[self.key]

        output_range = _set_if_none(self.output_range, default=(0, 1))
        input_range = _set_if_none(self.input_range, default=(None, None))

        a_min, a_max = input_range
        if a_min is None:
            a_min = ops.min(data)
        if a_max is None:
            a_max = ops.max(data)
        data = ops.clip(data, a_min, a_max)
        input_range = (a_min, a_max)

        # Map the data to the output range
        normalized_data = translate(data, input_range, output_range)

        return {self.output_key: normalized_data}


def _set_if_none(variable, default):
    if variable is not None:
        return variable
    return default


@ops_registry("scan_convert")
class ScanConvert(Operation):
    """Scan convert images to cartesian coordinates."""

    def __init__(self, order=1, **kwargs):
        """Initialize the ScanConvert operation.

        Args:
            order (int, optional): Interpolation order. Defaults to 1. Currently only
                GPU support for order=1.
        """
        jittable = kwargs.pop("jittable", False)
        super().__init__(
            input_data_type=DataTypes.IMAGE,
            output_data_type=DataTypes.IMAGE_SC,
<<<<<<< HEAD
            jittable=jittable,  # if you provide coordinates, this operation can be jitted!
=======
>>>>>>> d6ef56cd
            **kwargs,
        )
        self.order = order

    def call(
        self,
        rho_range=None,
        theta_range=None,
        phi_range=None,
        resolution=None,
        coordinates=None,
        fill_value=None,
        coordinates=None,
        **kwargs,
    ):
        """Scan convert images to cartesian coordinates.

        Args:
            rho_range (Tuple): Range of the rho axis in the polar coordinate system.
                Defined in meters.
            theta_range (Tuple): Range of the theta axis in the polar coordinate system.
                Defined in radians.
            phi_range (Tuple): Range of the phi axis in the polar coordinate system.
                Defined in radians.
            resolution (float): Resolution of the output image in meters per pixel.
                if None, the resolution is computed based on the input data.
            coordinates (Tensor): Coordinates for scan convertion. If None, will be computed
                based on rho_range, theta_range, phi_range and resolution. If provided, this
                operation can be jitted.
            fill_value (float): Value to fill the image with outside the defined region.

        """

        data = kwargs[self.key]

<<<<<<< HEAD
        if phi_range is not None:
            data_out = scan_convert_3d(
                data,
                rho_range,
                theta_range,
                phi_range,
                resolution,
                fill_value,
                order=self.order,
            )
        else:
            data_out = scan_convert_2d(
                data,
                rho_range,
                theta_range,
                resolution,
                fill_value,
                coordinates=coordinates,
                order=self.order,
=======
        if self.jittable:
            assert coordinates is not None, (
                "coordinates must be provided to jit scan conversion."
                "You can set ScanConvert(jittable=False) to disable jitting."
>>>>>>> d6ef56cd
            )

        data_out = scan_convert(
            data,
            rho_range,
            theta_range,
            phi_range,
            resolution,
            coordinates,
            fill_value,
            self.order,
            with_batch_dim=self.with_batch_dim,
        )

        return {self.output_key: data_out}


@ops_registry("demodulate")
class Demodulate(Operation):
    """Demodulates the input data to baseband."""

    def __init__(self, axis=-3, **kwargs):
        super().__init__(
            input_data_type=DataTypes.RAW_DATA,
            output_data_type=DataTypes.RAW_DATA,
            jittable=True,
            **kwargs,
        )
        self.axis = axis

    def call(self, center_frequency=None, sampling_frequency=None, **kwargs):
        data = kwargs[self.key]

        demodulation_frequency = center_frequency

        # Split the complex signal into two channels
        iq_data_two_channel = demodulate(
            data=data,
            center_frequency=center_frequency,
            sampling_frequency=sampling_frequency,
            axis=self.axis,
        )

        return {
            self.output_key: iq_data_two_channel,
            "demodulation_frequency": demodulation_frequency,
            "n_ch": 2,
        }


@ops_registry("clip")
class Clip(Operation):
    """Clip the input data to a given range."""

    def __init__(self, min_value=None, max_value=None, **kwargs):
        super().__init__(**kwargs)
        self.min_value = min_value
        self.max_value = max_value

    def call(self, **kwargs):
        data = kwargs[self.key]
        data = ops.clip(data, self.min_value, self.max_value)
<<<<<<< HEAD
        return {self.output_key: data}
=======
        return {self.output_key: data}


@ops_registry("branched_pipeline")
class BranchedPipeline(Operation):
    """Operation that processes data through multiple branches.

    This operation takes input data, processes it through multiple parallel branches,
    and then merges the results from those branches using the specified merge strategy.
    """

    def __init__(self, branches=None, merge_strategy="nested", **kwargs):
        """Initialize a branched pipeline.

        Args:
            branches (List[Union[List, Pipeline, Operation]]): List of branch operations
            merge_strategy (str or callable): How to merge the outputs from branches:
                - "nested" (default): Return outputs as a dictionary keyed by branch name
                - "flatten": Flatten outputs by prefixing keys with the branch name
                - "suffix": Flatten outputs by suffixing keys with the branch name
                - callable: A custom merge function that accepts the branch outputs dict
            **kwargs: Additional arguments for the Operation base class
        """
        super().__init__(**kwargs)

        # Convert branch specifications to operation chains
        if branches is None:
            branches = []

        self.branches = {}
        for i, branch in enumerate(branches, start=1):
            branch_name = f"branch_{i}"
            # Convert different branch specification types
            if isinstance(branch, list):
                # Convert list to operation chain
                self.branches[branch_name] = make_operation_chain(branch)
            elif isinstance(branch, (Pipeline, Operation)):
                # Already a pipeline or operation
                self.branches[branch_name] = branch
            else:
                raise ValueError(
                    f"Branch must be a list, Pipeline, or Operation, got {type(branch)}"
                )

        # Set merge strategy
        self.merge_strategy = merge_strategy
        if isinstance(merge_strategy, str):
            if merge_strategy == "nested":
                self._merge_function = lambda outputs: outputs
            elif merge_strategy == "flatten":
                self._merge_function = self.flatten_outputs
            elif merge_strategy == "suffix":
                self._merge_function = self.suffix_merge_outputs
            else:
                raise ValueError(f"Unknown merge_strategy: {merge_strategy}")
        elif callable(merge_strategy):
            self._merge_function = merge_strategy
        else:
            raise ValueError("Invalid merge_strategy type provided.")

    def call(self, **kwargs):
        """Process input through branches and merge results.

        Args:
            **kwargs: Input keyword arguments

        Returns:
            dict: Merged outputs from all branches according to merge strategy
        """
        branch_outputs = {}
        for branch_name, branch in self.branches.items():
            # Each branch gets a fresh copy of kwargs to avoid interference
            branch_kwargs = kwargs.copy()

            # Process through the branch
            branch_result = branch(**branch_kwargs)

            # Store branch outputs
            branch_outputs[branch_name] = branch_result

        # Apply merge strategy to combine outputs
        merged_outputs = self._merge_function(branch_outputs)

        return merged_outputs

    def flatten_outputs(self, outputs: dict) -> dict:
        """
        Flatten a nested dictionary by prefixing keys with the branch name.
        For each branch, the resulting key is "{branch_name}_{original_key}".
        """
        flat = {}
        for branch_name, branch_dict in outputs.items():
            for key, value in branch_dict.items():
                new_key = f"{branch_name}_{key}"
                if new_key in flat:
                    raise ValueError(f"Key collision detected for {new_key}")
                flat[new_key] = value
        return flat

    def suffix_merge_outputs(self, outputs: dict) -> dict:
        """
        Flatten a nested dictionary by suffixing keys with the branch name.
        For each branch, the resulting key is "{original_key}_{branch_name}".
        """
        flat = {}
        for branch_name, branch_dict in outputs.items():
            for key, value in branch_dict.items():
                new_key = f"{key}_{branch_name}"
                if new_key in flat:
                    raise ValueError(f"Key collision detected for {new_key}")
                flat[new_key] = value
        return flat

    def get_config(self):
        """Return the config dictionary for serialization."""
        config = super().get_config()

        # Add branch configurations
        branch_configs = {}
        for branch_name, branch in self.branches.items():
            if isinstance(branch, Pipeline):
                # Get the operations list from the Pipeline
                branch_configs[branch_name] = branch.get_config()
            elif isinstance(branch, list):
                # Convert list of operations to list of operation configs
                branch_op_configs = []
                for op in branch:
                    branch_op_configs.append(op.get_config())
                branch_configs[branch_name] = {"operations": branch_op_configs}
            else:
                # Single operation
                branch_configs[branch_name] = branch.get_config()

        # Add merge strategy
        if isinstance(self.merge_strategy, str):
            merge_strategy_config = self.merge_strategy
        else:
            # For custom functions, use the name if available
            merge_strategy_config = getattr(self.merge_strategy, "__name__", "custom")

        config.update(
            {
                "branches": branch_configs,
                "merge_strategy": merge_strategy_config,
            }
        )

        return config

    def get_dict(self):
        """Get the configuration of the operation."""
        config = super().get_dict()
        config.update({"name": "branched_pipeline"})

        # Add branches (recursively) to the config
        branches = {}
        for branch_name, branch in self.branches.items():
            if isinstance(branch, Pipeline):
                branches[branch_name] = branch.get_dict()
            elif isinstance(branch, list):
                branches[branch_name] = [op.get_dict() for op in branch]
            else:
                branches[branch_name] = branch.get_dict()
        config["branches"] = branches
        config["merge_strategy"] = self.merge_strategy
        return config
>>>>>>> d6ef56cd
<|MERGE_RESOLUTION|>--- conflicted
+++ resolved
@@ -845,26 +845,22 @@
     """
     chain = []
     for operation in operation_chain:
-<<<<<<< HEAD
-        # Ensure operation is a string, dict, or Config object.
-=======
         # Handle already instantiated Operation or Pipeline objects
         if isinstance(operation, (Operation, Pipeline)):
             chain.append(operation)
             continue
 
->>>>>>> d6ef56cd
         assert isinstance(
             operation, (str, dict, Config)
         ), f"Operation {operation} should be a string, dict, Config object, Operation, or Pipeline"
 
-        # Convert Config objects to dict.
-        if isinstance(operation, Config):
-            operation = operation.serialize()
-
         if isinstance(operation, str):
             operation_instance = get_ops(operation)()
+
         else:
+            if isinstance(operation, Config):
+                operation = operation.serialize()
+
             params = operation.get("params", {})
             op_name = operation.get("name")
             operation_cls = get_ops(op_name)
@@ -895,12 +891,6 @@
             # Check for nested operations at the same level as params
             elif "operations" in operation:
                 nested_operations = make_operation_chain(operation["operations"])
-<<<<<<< HEAD
-                operation_cls = get_ops(operation["name"])
-                operation_instance = operation_cls(
-                    operations=nested_operations, **params
-                )
-=======
 
                 # Instantiate pipeline-type operations with nested operations
                 if issubclass(operation_cls, Pipeline):
@@ -911,7 +901,6 @@
                     operation_instance = operation_cls(
                         operations=nested_operations, **params
                     )
->>>>>>> d6ef56cd
             else:
                 operation_instance = operation_cls(**params)
 
@@ -1649,10 +1638,6 @@
         super().__init__(
             input_data_type=DataTypes.IMAGE,
             output_data_type=DataTypes.IMAGE_SC,
-<<<<<<< HEAD
-            jittable=jittable,  # if you provide coordinates, this operation can be jitted!
-=======
->>>>>>> d6ef56cd
             **kwargs,
         )
         self.order = order
@@ -1665,7 +1650,6 @@
         resolution=None,
         coordinates=None,
         fill_value=None,
-        coordinates=None,
         **kwargs,
     ):
         """Scan convert images to cartesian coordinates.
@@ -1688,32 +1672,10 @@
 
         data = kwargs[self.key]
 
-<<<<<<< HEAD
-        if phi_range is not None:
-            data_out = scan_convert_3d(
-                data,
-                rho_range,
-                theta_range,
-                phi_range,
-                resolution,
-                fill_value,
-                order=self.order,
-            )
-        else:
-            data_out = scan_convert_2d(
-                data,
-                rho_range,
-                theta_range,
-                resolution,
-                fill_value,
-                coordinates=coordinates,
-                order=self.order,
-=======
         if self.jittable:
             assert coordinates is not None, (
                 "coordinates must be provided to jit scan conversion."
                 "You can set ScanConvert(jittable=False) to disable jitting."
->>>>>>> d6ef56cd
             )
 
         data_out = scan_convert(
@@ -1776,9 +1738,6 @@
     def call(self, **kwargs):
         data = kwargs[self.key]
         data = ops.clip(data, self.min_value, self.max_value)
-<<<<<<< HEAD
-        return {self.output_key: data}
-=======
         return {self.output_key: data}
 
 
@@ -1944,5 +1903,4 @@
                 branches[branch_name] = branch.get_dict()
         config["branches"] = branches
         config["merge_strategy"] = self.merge_strategy
-        return config
->>>>>>> d6ef56cd
+        return config