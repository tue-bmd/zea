--- conflicted
+++ resolved
@@ -1120,10 +1120,6 @@
         Nx = inputs["Nx"]
         Nz = inputs["Nz"]
         flatgrid = inputs.pop("flatgrid")
-<<<<<<< HEAD
-        flat_pfield = inputs.pop("flat_pfield", None)
-=======
->>>>>>> 4ae891cb
 
         # Define a list of keys to look up for patching
         patch_keys = ["flat_pfield"]
