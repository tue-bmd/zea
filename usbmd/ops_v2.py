"""Experimental version of the USBMD ops module"""

import copy
import hashlib
import inspect
import json
from typing import Any, Dict, List, Union

import keras
import numpy as np
import yaml
from keras import ops

from usbmd.backend import jit
from usbmd.beamformer import tof_correction_flatgrid
from usbmd.config.config import Config
from usbmd.core import STATIC, DataTypes
from usbmd.core import Object as USBMDObject
from usbmd.core import USBMDDecoderJSON, USBMDEncoderJSON
from usbmd.display import scan_convert
from usbmd.ops import channels_to_complex, demodulate, hilbert, upmix
from usbmd.probes import Probe
from usbmd.registry import ops_v2_registry as ops_registry
from usbmd.scan import Scan
from usbmd.simulator import simulate_rf
from usbmd.tensor_ops import patched_map, reshape_axis
from usbmd.utils import deep_compare, log, translate
from usbmd.utils.checks import _assert_keys_and_axes

log.warning("WARNING: This module is work in progress and may not work as expected!")

DEFAULT_DYNAMIC_RANGE = (-60, 0)

# pylint: disable=arguments-differ

# make sure to reload all modules that import keras
# to be able to set backend properly
# importlib.reload(bmf)
# importlib.reload(pfield)
# importlib.reload(lens_correction)
# importlib.reload(display)

# clear registry upon import
# ops_registry.clear()


def get_ops(ops_name):
    """Get the operation from the registry."""
    return ops_registry[ops_name]


# TODO: check if inheriting from keras.Operation is better than using the ABC class.
class Operation(keras.Operation):
    """
    A base abstract class for operations in the pipeline with caching functionality.
    """

    def __init__(
        self,
        input_data_type: Union[DataTypes, None] = None,
        output_data_type: Union[DataTypes, None] = None,
        key: Union[str, None] = "data",
        output_key: Union[str, None] = None,
        cache_inputs: Union[bool, List[str]] = False,
        cache_outputs: bool = False,
        jit_compile: bool = True,
        with_batch_dim: bool = True,
        jit_kwargs: dict | None = None,
        jittable: bool = True,
    ):
        """
        Args:
            input_data_type (DataTypes): The data type of the input data
            output_data_type (DataTypes): The data type of the output data
            key: The key for the input data (operation will operate on this key)
                Defaults to "data".
            output_key: The key for the output data (operation will output to this key)
                Defaults to the same as the input key. If you want to store intermediate
                results, you can set this to a different key. But make sure to update the
                input key of the next operation to match the output key of this operation.
            cache_inputs: A list of input keys to cache or True to cache all inputs
            cache_outputs: A list of output keys to cache or True to cache all outputs
            jit_compile: Whether to JIT compile the 'call' method for faster execution
            with_batch_dim: Whether operations should expect a batch dimension in the input
            jit_kwargs: Additional keyword arguments for the JIT compiler
            jittable: Whether the operation can be JIT compiled
        """
        super().__init__()

        self.input_data_type = input_data_type
        self.output_data_type = output_data_type

        self.key = key  # Key for input data
        self.output_key = output_key  # Key for output data
        if self.output_key is None:
            self.output_key = self.key

        self.inputs = []  # Source(s) of input data (name of a previous operation)
        self.allow_multiple_inputs = False  # Only single input allowed by default

        self.cache_inputs = cache_inputs
        self.cache_outputs = cache_outputs

        # Initialize input and output caches
        self._input_cache = {}
        self._output_cache = {}

        # Obtain the input signature of the `call` method
        self._input_signature = None
        self._valid_keys = None  # Keys valid for the `call` method
        self._trace_signatures()

        if jit_kwargs is None:
            # TODO: set static_argnames only for operations that require it
            if keras.backend.backend() == "jax":
                jit_kwargs = {"static_argnames": STATIC}
            else:
                jit_kwargs = {}
        self.jit_kwargs = jit_kwargs

        self.with_batch_dim = with_batch_dim
        self._jittable = jittable

        # Set the jit compilation flag and compile the `call` method
        self.set_jit(jit_compile)

    def set_jit(self, jit_compile: bool):
        """Set the JIT compilation flag and set the `_call` method accordingly."""
        self._jit_compile = jit_compile
        if self._jit_compile and self.jittable:
            self._call = jit(self.call, **self.jit_kwargs)
        else:
            self._call = self.call

    def _trace_signatures(self):
        """
        Analyze and store the input/output signatures of the `call` method.
        """
        self._input_signature = inspect.signature(self.call)
        self._valid_keys = set(self._input_signature.parameters.keys())

    @property
    def jittable(self):
        """Check if the operation can be JIT compiled."""
        return self._jittable

    def call(self, *args, **kwargs):
        """
        Abstract method that defines the processing logic for the operation.
        Subclasses must implement this method.
        """
        raise NotImplementedError

    def set_input_cache(self, input_cache: Dict[str, Any]):
        """
        Set a cache for inputs, then retrace the function if necessary.

        Args:
            input_cache: A dictionary containing cached inputs.
        """
        self._input_cache.update(input_cache)
        self._trace_signatures()  # Retrace after updating cache to ensure correctness.

    def set_output_cache(self, output_cache: Dict[str, Any]):
        """
        Set a cache for outputs, then retrace the function if necessary.

        Args:
            output_cache: A dictionary containing cached outputs.
        """
        self._output_cache.update(output_cache)
        self._trace_signatures()  # Retrace after updating cache to ensure correctness.

    def clear_cache(self):
        """
        Clear the input and output caches.
        """
        self._input_cache.clear()
        self._output_cache.clear()

    def _hash_inputs(self, kwargs: Dict) -> str:
        """
        Generate a hash for the given inputs to use as a cache key.

        Args:
            kwargs: Keyword arguments.

        Returns:
            A unique hash representing the inputs.
        """
        input_json = json.dumps(kwargs, sort_keys=True, default=str)
        return hashlib.md5(input_json.encode()).hexdigest()

    def __call__(self, **kwargs) -> Dict:
        """
        Process the input keyword arguments and return the processed results.

        Args:
            kwargs: Keyword arguments to be processed.

        Returns:
            Combined input and output as kwargs.
        """
        # Merge cached inputs with provided ones
        merged_kwargs = {**self._input_cache, **kwargs}

        # Return cached output if available
        if self.cache_outputs:
            cache_key = self._hash_inputs(merged_kwargs)
            if cache_key in self._output_cache:
                return {**merged_kwargs, **self._output_cache[cache_key]}

        # Filter kwargs to match the valid keys of the `call` method
        if not "kwargs" in self._valid_keys:
            filtered_kwargs = {
                k: v for k, v in merged_kwargs.items() if k in self._valid_keys
            }
        else:
            filtered_kwargs = merged_kwargs

        # Call the processing function
        # If you want to jump in with debugger please set `jit_compile=False`
        # when initializing the pipeline.
        processed_output = self._call(**filtered_kwargs)

        # Ensure the output is always a dictionary
        if not isinstance(processed_output, dict):
            raise TypeError(
                f"The `call` method must return a dictionary. Got {type(processed_output)}."
            )

        # Merge outputs with inputs
        combined_kwargs = {**merged_kwargs, **processed_output}

        # Cache the result if caching is enabled
        if self.cache_outputs:
            if isinstance(self.cache_outputs, list):
                cached_output = {
                    k: v for k, v in processed_output.items() if k in self.cache_outputs
                }
            else:
                cached_output = processed_output
            self._output_cache[cache_key] = cached_output

        return combined_kwargs

    def get_dict(self):
        """Get the configuration of the operation. Inherit from keras.Operation."""
        config = {}
        config.update({"name": ops_registry.get_name(self)})
        config["params"] = {
            "key": self.key,
            "output_key": self.output_key,
            "cache_inputs": self.cache_inputs,
            "cache_outputs": self.cache_outputs,
            "jit_compile": self._jit_compile,
            "with_batch_dim": self.with_batch_dim,
            "jit_kwargs": self.jit_kwargs,
        }
        return config

    def __eq__(self, other):
        """Check equality of two operations based on type and configuration."""
        if not isinstance(other, Operation):
            return False

        # Compare the class name and parameters
        if self.__class__.__name__ != other.__class__.__name__:
            return False

        # Compare the name assigned to the operation
        name = ops_registry.get_name(self)
        other_name = ops_registry.get_name(other)
        if name != other_name:
            return False

        # Compare the parameters of the operations
        if not deep_compare(self.get_dict(), other.get_dict()):
            return False

        return True


@ops_registry("pipeline")
class Pipeline:
    """Pipeline class for processing ultrasound data through a series of operations."""

    def __init__(
        self,
        operations: List[Operation],
        with_batch_dim: bool = True,
        jit_options: Union[str, None] = "ops",
        jit_kwargs: dict | None = None,
        name="pipeline",
        validate=True,
    ):
        """Initialize a pipeline

        Args:
            operations (list): A list of Operation instances representing the operations
                to be performed.
            with_batch_dim (bool, optional): Whether operations should expect a batch dimension.
                Defaults to True.
            jit_options (str, optional): The JIT options to use. Must be "pipeline", "ops", or None.
                - "pipeline" compiles the entire pipeline as a single function.
                    This may be faster but, does not preserve python control flow, such as caching.
                - "ops" compiles each operation separately. This preserves python control flow and
                    caching functionality, but speeds up the operations.
                - None disables JIT compilation.
                Defaults to "ops".
            jit_kwargs (dict, optional): Additional keyword arguments for the JIT compiler.
            name (str, optional): The name of the pipeline. Defaults to "pipeline".
            validate (bool, optional): Whether to validate the pipeline. Defaults to True.
        """
        self._call_pipeline = self.call
        self.name = name

        # add functionality here
        # operations = ...

        self._pipeline_layers = operations

        if jit_options not in ["pipeline", "ops", None]:
            raise ValueError("jit_options must be 'pipeline', 'ops', or None")

        self.with_batch_dim = with_batch_dim

        if validate:
            self.validate()
        else:
            log.warning(
                "Pipeline validation is disabled, make sure to validate manually."
            )

        # pylint: disable=method-hidden
        if jit_kwargs is None:
            if keras.backend.backend() == "jax":
                jit_kwargs = {"static_argnames": STATIC}
            else:
                jit_kwargs = {}
        self.jit_kwargs = jit_kwargs
        self.jit_options = jit_options  # will handle the jit compilation

    def needs(self, key):
        """Check if the pipeline needs a specific key."""
        for operation in self.operations:
            if isinstance(operation, Pipeline):
                return operation.needs(key)
            if key in operation._valid_keys:
                return True

    @classmethod
    def from_default(cls, num_patches=20, pfield=True, **kwargs) -> "Pipeline":
        """Create a default pipeline."""
        operations = []

        # Add the demodulate operation
        operations.append(Demodulate())

        # Get beamforming ops
        beamforming = [
            TOFCorrection(apply_phase_rotation=True),
            DelayAndSum(),
        ]
        if pfield:
            beamforming.insert(1, PfieldWeighting())

        # Optionally add patching
        if num_patches > 1:
            beamforming = [PatchedGrid(operations=beamforming, num_patches=num_patches)]

        # Add beamforming ops
        operations += beamforming

        # Add display ops
        operations += [
            EnvelopeDetect(),
            Normalize(),
            LogCompress(),
        ]
        return cls(operations, **kwargs)

    def prepend(self, operation: Operation):
        """Prepend an operation to the pipeline."""
        self._pipeline_layers.insert(0, operation)
        self.reset_jit()

    def append(self, operation: Operation):
        """Append an operation to the pipeline."""
        self._pipeline_layers.append(operation)
        self.reset_jit()

    @property
    def operations(self):
        """Alias for self.layers to match the USBMD naming convention"""
        return self._pipeline_layers

    def call(self, **inputs):
        """Process input data through the pipeline."""
        for operation in self._pipeline_layers:
            outputs = operation(**inputs)
            inputs = outputs
        return outputs

    def __call__(self, return_numpy=False, **inputs):
        """Process input data through the pipeline."""

        if any(key in inputs for key in ["probe", "scan", "config"]):
            raise ValueError(
                "Probe, Scan and Config objects should be first processed with "
                "`Pipeline.prepare_parameters` before calling the pipeline. "
                "e.g. inputs = Pipeline.prepare_parameters(probe, scan, config)"
            )

        if any(isinstance(arg, USBMDObject) for arg in inputs.values()):
            raise ValueError(
                "Probe, Scan and Config objects should be first processed with "
                "`Pipeline.prepare_parameters` before calling the pipeline. "
                "e.g. inputs = Pipeline.prepare_parameters(probe, scan, config)"
            )

        if any(isinstance(arg, str) for arg in inputs.values()):
            raise ValueError(
                "Pipeline does not support string inputs. "
                "Please ensure all inputs are convertible to tensors."
            )

        ## PROCESSING
        outputs = self._call_pipeline(**inputs)

        ## PREPARE OUTPUT
        if return_numpy:
            # Convert tensors to numpy arrays but preserve None values
            outputs = {
                k: ops.convert_to_numpy(v) if v is ops.is_tensor(v) else v
                for k, v in outputs.items()
            }

        return outputs

    def reset_jit(self):
        """Reset the JIT compilation of the pipeline."""
        # TODO: kind of hacky...
        self.jit_options = self._jit_options

    @property
    def jit_options(self):
        """Get the jit_options property of the pipeline."""
        return self._jit_options

    @jit_options.setter
    def jit_options(self, value: Union[str, None]):
        """Set the jit_options property of the pipeline."""
        self._jit_options = value
        if value == "pipeline":
            assert self.jittable, log.error(
                "jit_options 'pipeline' cannot be used as the entire pipeline is not jittable. "
                "The following operations are not jittable: "
                f"{self.unjitable_ops}. "
                "Try setting jit_options to 'ops' or None."
            )
            self.jit()
            return
        else:
            self.unjit()

        for operation in self.operations:
            if isinstance(operation, Pipeline):
                operation.jit_options = value
            else:
                if operation.jittable:
                    operation.set_jit(value == "ops")

    def jit(self):
        """JIT compile the pipeline."""
        self._call_pipeline = jit(self.call, **self.jit_kwargs)

    def unjit(self):
        """Un-JIT compile the pipeline."""
        self._call_pipeline = self.call

    @property
    def jittable(self):
        """Check if all operations in the pipeline are jittable."""
        return all(operation.jittable for operation in self.operations)

    @property
    def unjitable_ops(self):
        """Get a list of operations that are not jittable."""
        return [operation for operation in self.operations if not operation.jittable]

    @property
    def with_batch_dim(self):
        """Get the with_batch_dim property of the pipeline."""
        return self.operations[0].with_batch_dim

    @with_batch_dim.setter
    def with_batch_dim(self, value):
        """Set the with_batch_dim property of the pipeline."""
        for operation in self.operations:
            operation.with_batch_dim = value

    @property
    def input_data_type(self):
        """Get the input_data_type property of the pipeline."""
        return self.operations[0].input_data_type

    @property
    def output_data_type(self):
        """Get the output_data_type property of the pipeline."""
        return self.operations[-1].output_data_type

    def validate(self):
        """Validate the pipeline by checking the compatibility of the operations."""
        operations = self.operations
        for i in range(len(operations) - 1):
            if operations[i].output_data_type is None:
                continue
            if operations[i + 1].input_data_type is None:
                continue
            if operations[i].output_data_type != operations[i + 1].input_data_type:
                raise ValueError(
                    f"Operation {operations[i].__class__.__name__} output data type "
                    f"({operations[i].output_data_type}) is not compatible "
                    f"with the input data type ({operations[i + 1].input_data_type}) "
                    f"of operation {operations[i + 1].__class__.__name__}"
                )

    def set_params(self, **params):
        """Set parameters for the operations in the pipeline by adding them to the cache."""
        for operation in self.operations:
            operation_params = {
                key: value
                for key, value in params.items()
                if key in operation._valid_keys
            }
            if operation_params:
                operation.set_input_cache(operation_params)

    def get_params(self, per_operation: bool = False):
        """Get a snapshot of the current parameters of the operations in the pipeline.

        Args:
            per_operation (bool): If True, return a list of dictionaries for each operation.
                                  If False, return a single dictionary with all parameters combined.
        """
        if per_operation:
            return [operation._input_cache.copy() for operation in self.operations]
        else:
            params = {}
            for operation in self.operations:
                params.update(operation._input_cache)
            return params

    def __str__(self):
        """String representation of the pipeline.

        Will print on two parallel pipeline lines if it detects a splitting operations
        (such as multi_bandpass_filter)
        Will merge the pipeline lines if it detects a stacking operation (such as stack)
        """
        split_operations = ["MultiBandPassFilter"]
        merge_operations = ["Stack"]

        operations = [operation.__class__.__name__ for operation in self.operations]
        string = " -> ".join(operations)

        if any(operation in split_operations for operation in operations):
            # a second line is needed with same length as the first line
            split_line = " " * len(string)
            # find the splitting operation and index and print \-> instead of -> after
            split_detected = False
            merge_detected = False
            split_operation = None
            for operation in operations:
                if operation in split_operations:
                    index = string.index(operation)
                    index = index + len(operation)
                    split_line = (
                        split_line[:index] + "\\->" + split_line[index + len("\\->") :]
                    )
                    split_detected = True
                    merge_detected = False
                    split_operation = operation
                    continue

                if operation in merge_operations:
                    index = string.index(operation)
                    index = index - 4
                    split_line = split_line[:index] + "/" + split_line[index + 1 :]
                    split_detected = False
                    merge_detected = True
                    continue

                if split_detected:
                    # print all operations in the second line
                    index = string.index(operation)
                    split_line = (
                        split_line[:index]
                        + operation
                        + " -> "
                        + split_line[index + len(operation) + len(" -> ") :]
                    )
            assert merge_detected is True, log.error(
                "Pipeline was never merged back together (with Stack operation), even "
                f"though it was split with {split_operation}. "
                "Please properly define your operation chain."
            )
            return f"\n{string}\n{split_line}\n"

        return string

    def __repr__(self):
        """String representation of the pipeline."""
        operations = []
        for operation in self.operations:
            if isinstance(operation, Pipeline):
                operations.append(repr(operation))
            else:
                operations.append(operation.__class__.__name__)
        return f"<Pipeline {self.name}=({', '.join(operations)})>"

    @classmethod
    def load(cls, file_path: str, **kwargs) -> "Pipeline":
        """Load a pipeline from a JSON or YAML file."""
        if file_path.endswith(".json"):
            with open(file_path, "r", encoding="utf-8") as f:
                json_str = f.read()
            return pipeline_from_json(json_str, **kwargs)
        elif file_path.endswith(".yaml") or file_path.endswith(".yml"):
            return pipeline_from_yaml(file_path, **kwargs)
        else:
            raise ValueError("File must have extension .json, .yaml, or .yml")

    def get_dict(self) -> dict:
        """Convert the pipeline to a dictionary."""
        config = {}
        config["name"] = ops_registry.get_name(self)
        config["operations"] = self._pipeline_to_list(self)
        config["params"] = {
            "with_batch_dim": self.with_batch_dim,
            "jit_options": self.jit_options,
            "jit_kwargs": self.jit_kwargs,
        }
        return config

    @staticmethod
    def _pipeline_to_list(pipeline):
        """Convert the pipeline to a list of operations."""
        ops_list = []
        for op in pipeline.operations:
            ops_list.append(op.get_dict())
        return ops_list

    @classmethod
    def from_config(cls, config: Dict, **kwargs) -> "Pipeline":
        """Create a pipeline from a dictionary or `usbmd.Config` object.

        Args:
            config (dict or Config): Configuration dictionary or `usbmd.Config` object.
            **kwargs: Additional keyword arguments to be passed to the pipeline.

        Note:
            Must have the a `pipeline` key with a subkey `operations`.

        Example:
        ```python
        config = Config({
            "operations": [
                "identity",
            ],
        })
        pipeline = Pipeline.from_config(config)
        """
        return pipeline_from_config(Config(config), **kwargs)

    @classmethod
    def from_yaml(cls, file_path: str, **kwargs) -> "Pipeline":
        """Create a pipeline from a YAML file.

        Args:
            file_path (str): Path to the YAML file.
            **kwargs: Additional keyword arguments to be passed to the pipeline.

        Note:
            Must have the a `pipeline` key with a subkey `operations`.

        Example:
        ```python
        pipeline = Pipeline.from_yaml("pipeline.yaml")
        ```
        """
        return pipeline_from_yaml(file_path, **kwargs)

    @classmethod
    def from_json(cls, json_string: str, **kwargs) -> "Pipeline":
        """Create a pipeline from a JSON string.

        Args:
            json_string (str): JSON string representing the pipeline.
            **kwargs: Additional keyword arguments to be passed to the pipeline.

        Note:
            Must have the `operations` key.

        Example:
        ```python
        json_string = '{"operations": ["identity"]}'
        pipeline = Pipeline.from_json(json_string)
        ```
        """
        return pipeline_from_json(json_string, **kwargs)

    def to_config(self) -> Config:
        """Convert the pipeline to a `usbmd.Config` object."""
        return pipeline_to_config(self)

    def to_json(self) -> str:
        """Convert the pipeline to a JSON string."""
        return pipeline_to_json(self)

    def to_yaml(self, file_path: str) -> None:
        """Convert the pipeline to a YAML file."""
        pipeline_to_yaml(self, file_path)

    @property
    def key(self) -> str:
        """Input key of the pipeline."""
        return self.operations[0].key

    @property
    def output_key(self) -> str:
        """Output key of the pipeline."""
        return self.operations[-1].output_key

    def __eq__(self, other):
        """Check if two pipelines are equal."""
        if not isinstance(other, Pipeline):
            return False

        # Compare the operations in both pipelines
        if len(self.operations) != len(other.operations):
            return False

        for op1, op2 in zip(self.operations, other.operations):
            if not op1 == op2:
                return False

        return True

    def prepare_parameters(
        self,
        probe: Probe = None,
        scan: Scan = None,
        config: Config = None,
        **kwargs,
    ):
        """Prepare Probe, Scan and Config objects for the pipeline.

        Serializes `usbmd.core.Object` instances and converts them to
        dictionary of tensors.

        Args:
            probe: Probe object.
            scan: Scan object.
            config: Config object.
            **kwargs: Additional keyword arguments to be included in the inputs.

        Returns:
            dict: Dictionary of inputs with all values as tensors.
        """
        # Initialize dictionaries for probe, scan, and config
        probe_dict, scan_dict, config_dict = {}, {}, {}
        other_dicts = {}

        # Process args to extract Probe, Scan, and Config objects
        if probe is not None:
            assert isinstance(
                probe, Probe
            ), f"Expected an instance of `usbmd.probes.Probe`, got {type(probe)}"
            probe_dict = probe.to_tensor()

        if scan is not None:
            assert isinstance(
                scan, Scan
            ), f"Expected an instance of `usbmd.scan.Scan`, got {type(scan)}"
            except_tensors = []
            for key in scan._on_request:
                if not self.needs(key):
                    except_tensors.append(key)
            scan_dict = scan.to_tensor(except_tensors)

        if config is not None:
            # TODO: currently nothing...
            assert isinstance(
                config, Config
            ), f"Expected an instance of `usbmd.config.Config`, got {type(config)}"
            config_dict.update(config.to_tensor())

        # Convert all kwargs to tensors
        tensor_kwargs = {}
        for key, value in kwargs.items():
            try:
                if isinstance(value, USBMDObject):
                    tensor_kwargs[key] = value.to_tensor()
                else:
                    tensor_kwargs[key] = ops.convert_to_tensor(value)
            except Exception as e:
                raise ValueError(
                    f"Error converting key '{key}' to tensor: {e}. "
                    f"Please ensure all inputs are convertible to tensors."
                ) from e

        # combine probe, scan, config and kwargs
        # explicitly so we know which keys overwrite which
        # kwargs > config > scan > probe
        inputs = {
            **probe_dict,
            **scan_dict,
            **config_dict,
            **other_dicts,
            **tensor_kwargs,
        }

        # Dropping str inputs as they are not supported in jax.jit
        # TODO: will this break any operations?
        inputs.pop("probe_type", None)

        return inputs


def make_operation_chain(
    operation_chain: List[Union[str, Dict, Config, Operation, Pipeline]],
) -> List[Operation]:
    """Make an operation chain from a custom list of operations.
    Args:
        operation_chain (list): List of operations to be performed.
            Each operation can be:
            - A string: operation initialized with default parameters
            - A dictionary: operation initialized with parameters in the dictionary
            - A Config object: converted to a dictionary and initialized
            - An Operation/Pipeline instance: used as-is
    Returns:
        list: List of operations to be performed.
    """
    chain = []
    for operation in operation_chain:
        # Handle already instantiated Operation or Pipeline objects
        if isinstance(operation, (Operation, Pipeline)):
            chain.append(operation)
            continue

        assert isinstance(
            operation, (str, dict, Config)
        ), f"Operation {operation} should be a string, dict, Config object, Operation, or Pipeline"

        if isinstance(operation, str):
            operation_instance = get_ops(operation)()

        else:
            if isinstance(operation, Config):
                operation = operation.serialize()

            params = operation.get("params", {})
            op_name = operation.get("name")
            operation_cls = get_ops(op_name)

            # Handle branches for branched pipeline
            if op_name == "branched_pipeline" and "branches" in operation:
                branch_configs = operation.get("branches", {})
                branches = []

                # Convert each branch configuration to an operation chain
                for _, branch_config in branch_configs.items():
                    if isinstance(branch_config, (list, np.ndarray)):
                        # This is a list of operations
                        branch = make_operation_chain(branch_config)
                    elif "operations" in branch_config:
                        # This is a pipeline-like branch
                        branch = make_operation_chain(branch_config["operations"])
                    else:
                        # This is a single operation branch
                        branch_op_cls = get_ops(branch_config["name"])
                        branch_params = branch_config.get("params", {})
                        branch = branch_op_cls(**branch_params)

                    branches.append(branch)

                # Create the branched pipeline instance
                operation_instance = operation_cls(branches=branches, **params)
            # Check for nested operations at the same level as params
            elif "operations" in operation:
                nested_operations = make_operation_chain(operation["operations"])

                # Instantiate pipeline-type operations with nested operations
                if issubclass(operation_cls, Pipeline):
                    operation_instance = operation_cls(
                        operations=nested_operations, **params
                    )
                else:
                    operation_instance = operation_cls(
                        operations=nested_operations, **params
                    )
            else:
                operation_instance = operation_cls(**params)

        chain.append(operation_instance)

    return chain


def pipeline_from_config(config: Config, **kwargs) -> Pipeline:
    """
    Create a Pipeline instance from a Config object.
    """
    assert (
        "operations" in config
    ), "Config object must have an 'operations' key for pipeline creation."
    assert isinstance(
        config.operations, (list, np.ndarray)
    ), "Config object must have a list or numpy array of operations for pipeline creation."

    operations = make_operation_chain(config.operations)

    # merge pipeline config without operations with kwargs
    pipeline_config = config.copy()
    pipeline_config.pop("operations")

    kwargs = {**pipeline_config, **kwargs}
    return Pipeline(operations=operations, **kwargs)


def pipeline_from_json(json_string: str, **kwargs) -> Pipeline:
    """
    Create a Pipeline instance from a JSON string.
    """
    pipeline_config = Config(json.loads(json_string, cls=USBMDDecoderJSON))
    return pipeline_from_config(pipeline_config, **kwargs)


def pipeline_from_yaml(yaml_path: str, **kwargs) -> Pipeline:
    """
    Create a Pipeline instance from a YAML file.
    """
    with open(yaml_path, "r", encoding="utf-8") as f:
        pipeline_config = yaml.safe_load(f)
    operations = pipeline_config["operations"]
    return pipeline_from_config(Config({"operations": operations}), **kwargs)


def pipeline_to_config(pipeline: Pipeline) -> Config:
    """
    Convert a Pipeline instance into a Config object.
    """
    # TODO: we currently add the full pipeline as 1 operation to the config.
    # In another PR we should add a "pipeline" entry to the config instead of the "operations"
    # entry. This allows us to also have non-default pipeline classes as top level op.
    pipeline_dict = {"operations": [pipeline.get_dict()]}

    # HACK: If the top level operation is a single pipeline, collapse it into the operations list.
    ops = pipeline_dict["operations"]
    if ops[0]["name"] == "pipeline" and len(ops) == 1:
        pipeline_dict = {"operations": ops[0]["operations"]}

    return Config(pipeline_dict)


def pipeline_to_json(pipeline: Pipeline) -> str:
    """
    Convert a Pipeline instance into a JSON string.
    """
    pipeline_dict = {"operations": [pipeline.get_dict()]}

    # HACK: If the top level operation is a single pipeline, collapse it into the operations list.
    ops = pipeline_dict["operations"]
    if ops[0]["name"] == "pipeline" and len(ops) == 1:
        pipeline_dict = {"operations": ops[0]["operations"]}

    return json.dumps(pipeline_dict, cls=USBMDEncoderJSON, indent=4)


def pipeline_to_yaml(pipeline: Pipeline, file_path: str) -> None:
    """
    Convert a Pipeline instance into a YAML file.
    """
    pipeline_dict = pipeline.get_dict()

    # HACK: If the top level operation is a single pipeline, collapse it into the operations list.
    ops = pipeline_dict["operations"]
    if ops[0]["name"] == "pipeline" and len(ops) == 1:
        pipeline_dict = {"operations": ops[0]["operations"]}

    with open(file_path, "w", encoding="utf-8") as f:
        yaml.dump(pipeline_dict, f, Dumper=yaml.Dumper, indent=4)


@ops_registry("patched_grid")
class PatchedGrid(Pipeline):
    """
    With this class you can form a pipeline that will be applied to patches of the grid.
    This is useful to avoid OOM errors when processing large grids.

    Somethings to NOTE about this class:
        - The ops have to use flatgrid and flat_pfield as inputs, these will be patched.
        - Changing anything other than `self.output_data_type` in the dict will not be propagated!
        - Will be jitted as a single operation, not the individual operations.
        - This class handles the batching.
    """

    def __init__(self, *args, num_patches=10, **kwargs):
        super().__init__(*args, name="patched_grid", **kwargs)
        self.num_patches = num_patches

        for operation in self.operations:
            if isinstance(operation, DelayAndSum):
                operation.reshape_grid = False

        self._jittable_call = self.jittable_call

    @property
    def jit_options(self):
        """Get the jit_options property of the pipeline."""
        return self._jit_options

    @jit_options.setter
    def jit_options(self, value):
        """Set the jit_options property of the pipeline."""
        self._jit_options = value
        if value in ["pipeline", "ops"]:
            self.jit()
        else:
            self.unjit()

    def jit(self):
        """JIT compile the pipeline."""
        self._jittable_call = jit(self.jittable_call, **self.jit_kwargs)

    def unjit(self):
        """Un-JIT compile the pipeline."""
        self._jittable_call = self.jittable_call
        self._call_pipeline = self.call

    @property
    def with_batch_dim(self):
        """Get the with_batch_dim property of the pipeline."""
        return self.pipeline_batched

    @with_batch_dim.setter
    def with_batch_dim(self, value):
        """Set the with_batch_dim property of the pipeline.
        The class handles the batching so the operations have to be set to False."""
        self.pipeline_batched = value
        for operation in self.operations:
            operation.with_batch_dim = False

    def call_item(self, inputs):
        """Process data in patches."""
        Nx = inputs["Nx"]
        Nz = inputs["Nz"]
        flatgrid = inputs.pop("flatgrid")
        flat_pfield = inputs.pop("flat_pfield", None)

        def patched_call(flatgrid, flat_pfield):
            out = super(PatchedGrid, self).call(  # pylint: disable=super-with-arguments
                flatgrid=flatgrid, flat_pfield=flat_pfield, **inputs
            )
            return out[self.output_key]

        out = patched_map(
            patched_call,
            flatgrid,
            self.num_patches,
            flat_pfield=flat_pfield,
            jit=bool(self.jit_options),
        )
        return ops.reshape(out, (Nz, Nx, *ops.shape(out)[1:]))

    def jittable_call(self, **inputs):
        """Process input data through the pipeline."""
        if self.pipeline_batched:
            input_data = inputs.pop(self.key)
            output = ops.map(
                lambda x: self.call_item({self.key: x, **inputs}),
                input_data,
            )
        else:
            output = self.call_item(inputs)

        return {self.output_key: output}

    def call(self, **inputs):
        """Process input data through the pipeline."""
        output = self._jittable_call(**inputs)
        inputs.update(output)
        return inputs

    def get_dict(self):
        """Get the configuration of the pipeline."""
        config = super().get_dict()
        config.update({"name": "patched_grid"})
        config["params"].update({"num_patches": self.num_patches})
        return config


## Base Operations


@ops_registry("identity")
class Identity(Operation):
    """Identity operation."""

    def call(self, *args, **kwargs) -> Dict:
        """Returns the input as is."""
        return kwargs


@ops_registry("merge")
class Merge(Operation):
    """Operation that merges sets of input dictionaries."""

    def __init__(self, **kwargs):
        super().__init__(**kwargs)
        self.allow_multiple_inputs = True

    def call(self, *args, **kwargs) -> Dict:
        """
        Merges the input dictionaries. Priority is given to the last input.
        """
        merged = {}
        for arg in args:
            if not isinstance(arg, dict):
                raise TypeError("All inputs must be dictionaries.")
            merged.update(arg)
        return merged


@ops_registry("split")
class Split(Operation):
    """Operation that splits an input dictionary  n copies."""

    def __init__(self, n: int, **kwargs):
        super().__init__(**kwargs)
        self.n = n

    def call(self, **kwargs) -> List[Dict]:
        """
        Splits the input dictionary into n copies.
        """
        return [kwargs.copy() for _ in range(self.n)]


@ops_registry("stack")
class Stack(Operation):
    """Stack multiple data arrays along a new axis.
    Useful to merge data from parallel pipelines.
    """

    def __init__(
        self,
        keys: Union[str, List[str], None],
        axes: Union[int, List[int], None],
        **kwargs,
    ):
        super().__init__(**kwargs)

        self.keys, self.axes = _assert_keys_and_axes(keys, axes)

    def call(self, **kwargs) -> Dict:
        """
        Stacks the inputs corresponding to the specified keys along the specified axis.
        If a list of axes is provided, the length must match the number of keys.
        """
        for key, axis in zip(self.keys, self.axes):
            kwargs[key] = keras.ops.stack([kwargs[key] for key in self.keys], axis=axis)
        return kwargs


@ops_registry("mean")
class Mean(Operation):
    """Take the mean of the input data along a specific axis."""

    def __init__(self, keys, axes, **kwargs):
        super().__init__(**kwargs)

        self.keys, self.axes = _assert_keys_and_axes(keys, axes)

    def call(self, **kwargs):
        for key, axis in zip(self.keys, self.axes):
            kwargs[key] = ops.mean(kwargs[key], axis=axis)

        return kwargs


@ops_registry("simulate_rf")
class Simulate(Operation):
    """Simulate RF data."""

    def __init__(self, **kwargs):
        super().__init__(
            output_data_type=DataTypes.RAW_DATA,
            **kwargs,
        )

    def call(
        self,
        scatterer_positions,
        scatterer_magnitudes,
        probe_geometry,
        apply_lens_correction,
        lens_thickness,
        lens_sound_speed,
        sound_speed,
        n_ax,
        center_frequency,
        sampling_frequency,
        t0_delays,
        initial_times,
        element_width,
        attenuation_coef,
        tx_apodizations,
        **kwargs,
    ):
        return {
            self.output_key: simulate_rf(
                ops.convert_to_tensor(scatterer_positions),
                ops.convert_to_tensor(scatterer_magnitudes),
                probe_geometry=probe_geometry,
                apply_lens_correction=apply_lens_correction,
                lens_thickness=lens_thickness,
                lens_sound_speed=lens_sound_speed,
                sound_speed=sound_speed,
                n_ax=n_ax,
                center_frequency=center_frequency,
                sampling_frequency=sampling_frequency,
                t0_delays=t0_delays,
                initial_times=initial_times,
                element_width=element_width,
                attenuation_coef=attenuation_coef,
                tx_apodizations=tx_apodizations,
            ),
        }


@ops_registry("tof_correction")
class TOFCorrection(Operation):
    """Time-of-flight correction operation for ultrasound data."""

    def __init__(self, apply_phase_rotation=True, **kwargs):
        super().__init__(
            input_data_type=DataTypes.RAW_DATA,
            output_data_type=DataTypes.ALIGNED_DATA,
            **kwargs,
        )
        self.apply_phase_rotation = apply_phase_rotation

    def call(
        self,
        flatgrid=None,
        sound_speed=None,
        polar_angles=None,
        focus_distances=None,
        sampling_frequency=None,
        f_number=None,
        demodulation_frequency=None,
        t0_delays=None,
        tx_apodizations=None,
        initial_times=None,
        probe_geometry=None,
        apply_lens_correction=None,
        lens_thickness=None,
        lens_sound_speed=None,
        **kwargs,
    ):
        """Perform time-of-flight correction on raw RF data.

        Args:
            raw_data (ops.Tensor): Raw RF data to correct
            flatgrid (ops.Tensor): Grid points at which to evaluate the time-of-flight
            sound_speed (float): Sound speed in the medium
            polar_angles (ops.Tensor): Polar angles for scan lines
            focus_distances (ops.Tensor): Focus distances for scan lines
            sampling_frequency (float): Sampling frequency
            f_number (float): F-number for apodization
            demodulation_frequency (float): Demodulation frequency
            t0_delays (ops.Tensor): T0 delays
            tx_apodizations (ops.Tensor): Transmit apodizations
            initial_times (ops.Tensor): Initial times
            probe_geometry (ops.Tensor): Probe element positions
            apply_lens_correction (bool): Whether to apply lens correction
            lens_thickness (float): Lens thickness
            lens_sound_speed (float): Sound speed in the lens

        Returns:
            dict: Dictionary containing tof_corrected_data
        """

        raw_data = kwargs[self.key]

        kwargs = {
            "flatgrid": flatgrid,
            "sound_speed": sound_speed,
            "angles": polar_angles,
            "vfocus": focus_distances,
            "sampling_frequency": sampling_frequency,
            "fnum": f_number,
            "apply_phase_rotation": self.apply_phase_rotation,
            "demodulation_frequency": demodulation_frequency,
            "t0_delays": t0_delays,
            "tx_apodizations": tx_apodizations,
            "initial_times": initial_times,
            "probe_geometry": probe_geometry,
            "apply_lens_correction": apply_lens_correction,
            "lens_thickness": lens_thickness,
            "lens_sound_speed": lens_sound_speed,
        }

        if not self.with_batch_dim:
            tof_corrected = tof_correction_flatgrid(raw_data, **kwargs)
        else:
            tof_corrected = ops.map(
                lambda data: tof_correction_flatgrid(data, **kwargs),
                raw_data,
            )

        return {self.output_key: tof_corrected}


@ops_registry("pfield_weighting")
class PfieldWeighting(Operation):
    """Weighting aligned data with the pressure field."""

    def __init__(self, **kwargs):
        super().__init__(
            input_data_type=DataTypes.ALIGNED_DATA,
            output_data_type=DataTypes.ALIGNED_DATA,
            **kwargs,
        )

    def call(self, flat_pfield=None, **kwargs):
        """Weight data with pressure field.

        Args:
            flat_pfield (ops.Tensor): Pressure field weight mask of shape (n_pix, n_tx)

        Returns:
            dict: Dictionary containing weighted data
        """
        data = kwargs[self.key]

        if flat_pfield is None:
            return {self.output_key: data}

        # Swap (n_pix, n_tx) to (n_tx, n_pix)
        flat_pfield = ops.swapaxes(flat_pfield, 0, 1)

        # Perform element-wise multiplication with the pressure weight mask
        # Also add the required dimensions for broadcasting
        if self.with_batch_dim:
            pfield_expanded = ops.expand_dims(flat_pfield, axis=0)
        else:
            pfield_expanded = flat_pfield

        pfield_expanded = pfield_expanded[..., None, None]
        weighted_data = data * pfield_expanded

        return {self.output_key: weighted_data}


@ops_registry("sum")
class Sum(Operation):
    """Sum data along a specific axis."""

    def __init__(self, axis, **kwargs):
        super().__init__(**kwargs)
        self.axis = axis

    def call(self, **kwargs):
        data = kwargs[self.key]
        return {self.output_key: ops.sum(data, axis=self.axis)}


@ops_registry("delay_and_sum")
class DelayAndSum(Operation):
    """Sums time-delayed signals along channels and transmits."""

    def __init__(
        self,
        reshape_grid=True,
        **kwargs,
    ):
        super().__init__(
            input_data_type=None,
            output_data_type=DataTypes.BEAMFORMED_DATA,
            **kwargs,
        )
        self.reshape_grid = reshape_grid

    def process_image(self, data, rx_apo, tx_apo):
        """Performs DAS beamforming on tof-corrected input.

        Args:
            data (ops.Tensor): The TOF corrected input of shape `(n_tx, n_pix, n_el, n_ch)`

        Returns:
            ops.Tensor: The beamformed data of shape `(n_pix, n_ch)`
        """
        # Apply tx_apo
        data = tx_apo * data

        # Sum over the channels, i.e. DAS
        data = ops.sum(rx_apo * data, -2)

        # Sum over transmits, i.e. Compounding
        data = ops.sum(data, 0)

        return data

    def call(
        self,
        rx_apo=None,
        tx_apo=None,
        Nz=None,
        Nx=None,
        **kwargs,
    ):
        """Performs DAS beamforming on tof-corrected input.

        Args:
            tof_corrected_data (ops.Tensor): The TOF corrected input of shape
                `(n_tx, n_z*n_x, n_el, n_ch)` with optional batch dimension.
            rx_apo (ops.Tensor, optional): Receive apodization window. Defaults to 1.0.
            tx_apo (ops.Tensor, optional): Transmit apodization window. Defaults to 1.0.

        Returns:
            dict: Dictionary containing beamformed_data of shape `(n_z*n_x, n_ch)`
                when reshape_grid is False or `(n_z, n_x, n_ch)` when reshape_grid is True,
                with optional batch dimension.
        """
        if rx_apo is None:
            rx_apo = 1.0

        if tx_apo is None:
            tx_apo = 1.0

        data = kwargs[self.key]

        if not self.with_batch_dim:
            beamformed_data = self.process_image(data, rx_apo, tx_apo)
        else:
            # Apply process_image to each item in the batch
            beamformed_data = ops.map(
                lambda data: self.process_image(data, rx_apo, tx_apo), data
            )

        if self.reshape_grid:
            beamformed_data = reshape_axis(
                beamformed_data, (Nz, Nx), axis=int(self.with_batch_dim)
            )

        return {self.output_key: beamformed_data}


@ops_registry("envelope_detect")
class EnvelopeDetect(Operation):
    """Envelope detection of RF signals."""

    def __init__(
        self,
        axis=-3,
        **kwargs,
    ):
        super().__init__(
            input_data_type=DataTypes.BEAMFORMED_DATA,
            output_data_type=DataTypes.ENVELOPE_DATA,
            **kwargs,
        )
        self.axis = axis

    def call(self, **kwargs):
        """
        Args:
            - data (Tensor): The beamformed data of shape (..., n_z, n_x, n_ch).
        Returns:
            - envelope_data (Tensor): The envelope detected data of shape (..., n_z, n_x).
        """
        data = kwargs[self.key]

        if data.shape[-1] == 2:
            data = channels_to_complex(data)
        else:
            n_ax = data.shape[self.axis]
            M = 2 ** int(np.ceil(np.log2(n_ax)))
            # data = scipy.signal.hilbert(data, N=M, axis=self.axis)
            data = hilbert(data, N=M, axis=self.axis)
            indices = ops.arange(n_ax)

            data = ops.take(data, indices, axis=self.axis)
            data = ops.squeeze(data, axis=-1)

        # data = ops.abs(data)
        real = ops.real(data)
        imag = ops.imag(data)
        data = ops.sqrt(real**2 + imag**2)
        data = ops.cast(data, "float32")

        return {self.output_key: data}


@ops_registry("upmix")
class UpMix(Operation):
    """Upmix IQ data to RF data."""

    def call(
        self,
        sampling_frequency=None,
        center_frequency=None,
        upsampling_rate=6,
        **kwargs,
    ):
        data = kwargs[self.key]

        if data.shape[-1] == 1:
            log.warning("Upmixing is not applicable to RF data.")
            return data
        elif data.shape[-1] == 2:
            data = channels_to_complex(data)

        data = upmix(data, sampling_frequency, center_frequency, upsampling_rate)
        data = ops.expand_dims(data, axis=-1)
        return {self.output_key: data}


@ops_registry("log_compress")
class LogCompress(Operation):
    """Logarithmic compression of data."""

    def __init__(
        self,
        **kwargs,
    ):
        super().__init__(
            input_data_type=DataTypes.ENVELOPE_DATA,
            output_data_type=DataTypes.IMAGE,
            **kwargs,
        )

    def call(self, dynamic_range=None, **kwargs):
        """Apply logarithmic compression to data.

        Args:
            dynamic_range (tuple, optional): Dynamic range in dB. Defaults to (-60, 0).

        Returns:
            dict: Dictionary containing log-compressed data
        """
        data = kwargs[self.key]

        if dynamic_range is None:
            dynamic_range = DEFAULT_DYNAMIC_RANGE

        small_number = ops.convert_to_tensor(1e-16, dtype=data.dtype)
        data = ops.where(data == 0, small_number, data)
        compressed_data = 20 * ops.log10(data)
        compressed_data = ops.clip(compressed_data, *dynamic_range)

        return {self.output_key: compressed_data}


@ops_registry("normalize")
class Normalize(Operation):
    """Normalize data to a given range."""

    def __init__(self, output_range=None, input_range=None, **kwargs):
        super().__init__(**kwargs)
        self.output_range = self.to_float32(output_range)
        self.input_range = self.to_float32(input_range)
        assert output_range is None or len(output_range) == 2
        assert input_range is None or len(input_range) == 2

    @staticmethod
    def to_float32(data):
        """Converts an iterable to float32 and leaves None values as is."""
        return (
            [np.float32(x) if x is not None else None for x in data]
            if data is not None
            else None
        )

    def call(self, **kwargs):
        """Normalize data to a given range.

        Args:
            output_range (tuple, optional): Range to which data should be mapped.
                Defaults to (0, 1).
            input_range (tuple, optional): Range of input data. If None, the range
                of the input data will be computed. Defaults to None.

        Returns:
            dict: Dictionary containing normalized data
        """
        data = kwargs[self.key]

        output_range = _set_if_none(self.output_range, default=(0, 1))
        input_range = _set_if_none(self.input_range, default=(None, None))

        a_min, a_max = input_range
        if a_min is None:
            a_min = ops.min(data)
        if a_max is None:
            a_max = ops.max(data)
        data = ops.clip(data, a_min, a_max)
        input_range = (a_min, a_max)

        # Map the data to the output range
        normalized_data = translate(data, input_range, output_range)

        return {self.output_key: normalized_data}


def _set_if_none(variable, default):
    if variable is not None:
        return variable
    return default


@ops_registry("scan_convert")
class ScanConvert(Operation):
    """Scan convert images to cartesian coordinates."""

    def __init__(self, order=1, **kwargs):
        """Initialize the ScanConvert operation.

        Args:
            order (int, optional): Interpolation order. Defaults to 1. Currently only
                GPU support for order=1.
        """
<<<<<<< HEAD
        jittable = kwargs.pop("jittable", False)
        super().__init__(
            input_data_type=DataTypes.IMAGE,
            output_data_type=DataTypes.IMAGE_SC,
=======
        if order > 1:
            jittable = False
            log.warning(
                "GPU support for order > 1 is not available. "
                + "Disabling jit for ScanConvert."
            )
        else:
            jittable = True

        super().__init__(
            input_data_type=DataTypes.IMAGE,
            output_data_type=DataTypes.IMAGE_SC,
            jittable=jittable,
>>>>>>> fda2750c
            **kwargs,
        )
        self.order = order

    def call(
        self,
        rho_range=None,
        theta_range=None,
        phi_range=None,
        resolution=None,
        coordinates=None,
        fill_value=None,
        **kwargs,
    ):
        """Scan convert images to cartesian coordinates.

        Args:
            rho_range (Tuple): Range of the rho axis in the polar coordinate system.
                Defined in meters.
            theta_range (Tuple): Range of the theta axis in the polar coordinate system.
                Defined in radians.
            phi_range (Tuple): Range of the phi axis in the polar coordinate system.
                Defined in radians.
            resolution (float): Resolution of the output image in meters per pixel.
                if None, the resolution is computed based on the input data.
            coordinates (Tensor): Coordinates for scan convertion. If None, will be computed
                based on rho_range, theta_range, phi_range and resolution. If provided, this
                operation can be jitted.
            fill_value (float): Value to fill the image with outside the defined region.

        """

        data = kwargs[self.key]

        if self.jittable:
            assert coordinates is not None, (
                "coordinates must be provided to jit scan conversion."
                "You can set ScanConvert(jittable=False) to disable jitting."
            )

        data_out = scan_convert(
            data,
            rho_range,
            theta_range,
            phi_range,
            resolution,
            coordinates,
            fill_value,
            self.order,
            with_batch_dim=self.with_batch_dim,
        )

        return {self.output_key: data_out}


@ops_registry("demodulate")
class Demodulate(Operation):
    """Demodulates the input data to baseband."""

    def __init__(self, axis=-3, **kwargs):
        super().__init__(
            input_data_type=DataTypes.RAW_DATA,
            output_data_type=DataTypes.RAW_DATA,
            jittable=True,
            **kwargs,
        )
        self.axis = axis

    def call(self, center_frequency=None, sampling_frequency=None, **kwargs):
        data = kwargs[self.key]

        demodulation_frequency = center_frequency

        # Split the complex signal into two channels
        iq_data_two_channel = demodulate(
            data=data,
            center_frequency=center_frequency,
            sampling_frequency=sampling_frequency,
            axis=self.axis,
        )

        return {
            self.output_key: iq_data_two_channel,
            "demodulation_frequency": demodulation_frequency,
            "n_ch": 2,
        }


@ops_registry("clip")
class Clip(Operation):
    """Clip the input data to a given range."""

    def __init__(self, min_value=None, max_value=None, **kwargs):
        super().__init__(**kwargs)
        self.min_value = min_value
        self.max_value = max_value

    def call(self, **kwargs):
        data = kwargs[self.key]
        data = ops.clip(data, self.min_value, self.max_value)
        return {self.output_key: data}


@ops_registry("branched_pipeline")
class BranchedPipeline(Operation):
    """Operation that processes data through multiple branches.

    This operation takes input data, processes it through multiple parallel branches,
    and then merges the results from those branches using the specified merge strategy.
    """

    def __init__(self, branches=None, merge_strategy="nested", **kwargs):
        """Initialize a branched pipeline.

        Args:
            branches (List[Union[List, Pipeline, Operation]]): List of branch operations
            merge_strategy (str or callable): How to merge the outputs from branches:
                - "nested" (default): Return outputs as a dictionary keyed by branch name
                - "flatten": Flatten outputs by prefixing keys with the branch name
                - "suffix": Flatten outputs by suffixing keys with the branch name
                - callable: A custom merge function that accepts the branch outputs dict
            **kwargs: Additional arguments for the Operation base class
        """
        super().__init__(**kwargs)

        # Convert branch specifications to operation chains
        if branches is None:
            branches = []

        self.branches = {}
        for i, branch in enumerate(branches, start=1):
            branch_name = f"branch_{i}"
            # Convert different branch specification types
            if isinstance(branch, list):
                # Convert list to operation chain
                self.branches[branch_name] = make_operation_chain(branch)
            elif isinstance(branch, (Pipeline, Operation)):
                # Already a pipeline or operation
                self.branches[branch_name] = branch
            else:
                raise ValueError(
                    f"Branch must be a list, Pipeline, or Operation, got {type(branch)}"
                )

        # Set merge strategy
        self.merge_strategy = merge_strategy
        if isinstance(merge_strategy, str):
            if merge_strategy == "nested":
                self._merge_function = lambda outputs: outputs
            elif merge_strategy == "flatten":
                self._merge_function = self.flatten_outputs
            elif merge_strategy == "suffix":
                self._merge_function = self.suffix_merge_outputs
            else:
                raise ValueError(f"Unknown merge_strategy: {merge_strategy}")
        elif callable(merge_strategy):
            self._merge_function = merge_strategy
        else:
            raise ValueError("Invalid merge_strategy type provided.")

    def call(self, **kwargs):
        """Process input through branches and merge results.

        Args:
            **kwargs: Input keyword arguments

        Returns:
            dict: Merged outputs from all branches according to merge strategy
        """
        branch_outputs = {}
        for branch_name, branch in self.branches.items():
            # Each branch gets a fresh copy of kwargs to avoid interference
            branch_kwargs = kwargs.copy()

            # Process through the branch
            branch_result = branch(**branch_kwargs)

            # Store branch outputs
            branch_outputs[branch_name] = branch_result

        # Apply merge strategy to combine outputs
        merged_outputs = self._merge_function(branch_outputs)

        return merged_outputs

    def flatten_outputs(self, outputs: dict) -> dict:
        """
        Flatten a nested dictionary by prefixing keys with the branch name.
        For each branch, the resulting key is "{branch_name}_{original_key}".
        """
        flat = {}
        for branch_name, branch_dict in outputs.items():
            for key, value in branch_dict.items():
                new_key = f"{branch_name}_{key}"
                if new_key in flat:
                    raise ValueError(f"Key collision detected for {new_key}")
                flat[new_key] = value
        return flat

    def suffix_merge_outputs(self, outputs: dict) -> dict:
        """
        Flatten a nested dictionary by suffixing keys with the branch name.
        For each branch, the resulting key is "{original_key}_{branch_name}".
        """
        flat = {}
        for branch_name, branch_dict in outputs.items():
            for key, value in branch_dict.items():
                new_key = f"{key}_{branch_name}"
                if new_key in flat:
                    raise ValueError(f"Key collision detected for {new_key}")
                flat[new_key] = value
        return flat

    def get_config(self):
        """Return the config dictionary for serialization."""
        config = super().get_config()

        # Add branch configurations
        branch_configs = {}
        for branch_name, branch in self.branches.items():
            if isinstance(branch, Pipeline):
                # Get the operations list from the Pipeline
                branch_configs[branch_name] = branch.get_config()
            elif isinstance(branch, list):
                # Convert list of operations to list of operation configs
                branch_op_configs = []
                for op in branch:
                    branch_op_configs.append(op.get_config())
                branch_configs[branch_name] = {"operations": branch_op_configs}
            else:
                # Single operation
                branch_configs[branch_name] = branch.get_config()

        # Add merge strategy
        if isinstance(self.merge_strategy, str):
            merge_strategy_config = self.merge_strategy
        else:
            # For custom functions, use the name if available
            merge_strategy_config = getattr(self.merge_strategy, "__name__", "custom")

        config.update(
            {
                "branches": branch_configs,
                "merge_strategy": merge_strategy_config,
            }
        )

        return config

    def get_dict(self):
        """Get the configuration of the operation."""
        config = super().get_dict()
        config.update({"name": "branched_pipeline"})

        # Add branches (recursively) to the config
        branches = {}
        for branch_name, branch in self.branches.items():
            if isinstance(branch, Pipeline):
                branches[branch_name] = branch.get_dict()
            elif isinstance(branch, list):
                branches[branch_name] = [op.get_dict() for op in branch]
            else:
                branches[branch_name] = branch.get_dict()
        config["branches"] = branches
        config["merge_strategy"] = self.merge_strategy
        return config<|MERGE_RESOLUTION|>--- conflicted
+++ resolved
@@ -1634,12 +1634,6 @@
             order (int, optional): Interpolation order. Defaults to 1. Currently only
                 GPU support for order=1.
         """
-<<<<<<< HEAD
-        jittable = kwargs.pop("jittable", False)
-        super().__init__(
-            input_data_type=DataTypes.IMAGE,
-            output_data_type=DataTypes.IMAGE_SC,
-=======
         if order > 1:
             jittable = False
             log.warning(
@@ -1653,7 +1647,6 @@
             input_data_type=DataTypes.IMAGE,
             output_data_type=DataTypes.IMAGE_SC,
             jittable=jittable,
->>>>>>> fda2750c
             **kwargs,
         )
         self.order = order
