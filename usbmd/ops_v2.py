--- conflicted
+++ resolved
@@ -353,37 +353,12 @@
                 "e.g. inputs = Pipeline.prepare_parameters(probe, scan, config)"
             )
 
-<<<<<<< HEAD
         if any(isinstance(arg, USBMDObject) for arg in inputs.values()):
             raise ValueError(
                 "Probe, Scan and Config objects should be first processed with "
                 "`Pipeline.prepare_parameters` before calling the pipeline. "
                 "e.g. inputs = Pipeline.prepare_parameters(probe, scan, config)"
             )
-=======
-        # Extract from args Probe, Scan and Config objects
-        probe, scan, config = {}, {}, {}
-        for arg in args:
-            if isinstance(arg, Probe):
-                probe = arg.to_tensor()
-            elif isinstance(arg, Scan):
-                scan = arg.to_tensor()
-                # TODO: doing this twice because grid has to set Nz, Nx...
-                scan = arg.to_tensor()
-            elif isinstance(arg, Config):
-                config = arg.to_tensor()  # TODO
-            else:
-                raise ValueError(
-                    f"Unsupported input type for pipeline *args: {type(arg)}. "
-                    "Pipeline call expects a `usbmd.core.Object` (Probe, Scan, Config) as args. "
-                    "Alternatively, pass the input as keyword argument (kwargs)."
-                )
-
-        # combine probe, scan, config and kwargs
-        # explicitly so we know which keys overwrite which
-        # kwargs > config > scan > probe
-        inputs = {**probe, **scan, **config, **kwargs}
->>>>>>> 3ab09866
 
         if any(isinstance(arg, str) for arg in inputs.values()):
             raise ValueError(
@@ -963,37 +938,6 @@
         return kwargs
 
 
-<<<<<<< HEAD
-=======
-@ops_registry("upmix")
-class UpMix(Operation):
-    """Upmix IQ data to RF data."""
-
-    def __init__(self, key: str, **kwargs):
-        super().__init__(key=key, **kwargs)
-
-    def call(
-        self,
-        sampling_frequency=None,
-        center_frequency=None,
-        upsampling_rate=6,
-        **kwargs,
-    ):
-
-        data = kwargs[self.key]
-
-        if data.shape[-1] == 1:
-            log.warning("Upmixing is not applicable to RF data.")
-            return data
-        elif data.shape[-1] == 2:
-            data = channels_to_complex(data)
-
-        data = upmix(data, sampling_frequency, center_frequency, upsampling_rate)
-        data = ops.expand_dims(data, axis=-1)
-        return {self.output_key: data}
-
-
->>>>>>> 3ab09866
 @ops_registry("simulate_rf")
 class Simulate(Operation):
     """Simulate RF data."""
@@ -1022,8 +966,6 @@
         element_width,
         attenuation_coef,
         tx_apodizations,
-        apply_lens_correction,
-        n_ax,
         **kwargs,
     ):
         return {
@@ -1051,14 +993,8 @@
 class TOFCorrection(Operation):
     """Time-of-flight correction operation for ultrasound data."""
 
-<<<<<<< HEAD
     def __init__(self, **kwargs):
-=======
-    def __init__(self, key="raw_data", output_key="aligned_data", **kwargs):
->>>>>>> 3ab09866
         super().__init__(
-            key=key,
-            output_key=output_key,
             input_data_type=DataTypes.RAW_DATA,
             output_data_type=DataTypes.ALIGNED_DATA,
             **kwargs,
@@ -1140,23 +1076,12 @@
 class PfieldWeighting(Operation):
     """Weighting aligned data with the pressure field."""
 
-<<<<<<< HEAD
     def __init__(self, **kwargs):
         super().__init__(
             input_data_type=DataTypes.ALIGNED_DATA,
             output_data_type=DataTypes.ALIGNED_DATA,
             **kwargs,
         )
-=======
-    def __init__(self, key="aligned_data", output_key="aligned_data", **kwargs):
-        """Initialize the PfieldWeighting operation.
-
-        Args:
-            key (str, optional): Key for input data. Defaults to "aligned_data".
-            output_key (str, optional): Key for output data. Defaults to "aligned_data".
-        """
-        super().__init__(key=key, output_key=output_key, **kwargs)
->>>>>>> 3ab09866
 
     def call(self, flat_pfield=None, **kwargs):
         """Weight data with pressure field.
@@ -1198,8 +1123,6 @@
         **kwargs,
     ):
         super().__init__(
-            key=key,
-            output_key=output_key,
             input_data_type=None,
             output_data_type=DataTypes.BEAMFORMED_DATA,
             **kwargs,
@@ -1281,8 +1204,6 @@
         **kwargs,
     ):
         super().__init__(
-            key=key,
-            output_key=output_key,
             input_data_type=DataTypes.BEAMFORMED_DATA,
             output_data_type=DataTypes.ENVELOPE_DATA,
             **kwargs,
