--- conflicted
+++ resolved
@@ -16,9 +16,9 @@
 from usbmd.probes import Probe
 from usbmd.registry import ops_registry
 from usbmd.scan import Scan
+from usbmd.simulator import simulate_rf
 from usbmd.utils import log
 from usbmd.utils.checks import _assert_keys_and_axes
-from usbmd.simulator import simulate_rf
 
 log.warning("WARNING: This module is work in progress and may not work as expected!")
 
@@ -365,11 +365,7 @@
                 "Probe, Scan and Config objects should be passed as positional arguments. "
                 "e.g. pipeline(probe, scan, config, **kwargs)"
             )
-        dicts = {
-            "probe": {},
-            "scan": {},
-            "config": {},
-        }
+        probe, scan, config = {}, {}, {}
         for arg in args:
             if isinstance(arg, Probe):
                 tensorized = arg.to_tensor()
@@ -384,17 +380,7 @@
                 raise ValueError(
                     f"Expected object of type Probe, Scan, or Config, got {type(arg).__name__}"
                 )
-<<<<<<< HEAD
-            tensorized = arg.to_tensor()
-
-            type_name = type(arg).__name__.lower()
-            if type_name in ("probe", "scan", "config"):
-                dicts[type_name] = tensorized
-
-        inputs = {**dicts["probe"], **dicts["scan"], **dicts["config"], **kwargs}
-=======
         inputs = {**probe, **scan, **config, **kwargs}
->>>>>>> a7c611b1
         outputs = self._call_pipeline(inputs)
         if return_numpy:
             outputs = {k: v.numpy() for k, v in outputs.items()}
