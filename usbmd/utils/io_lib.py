--- conflicted
+++ resolved
@@ -160,19 +160,6 @@
     if grayscale and len(image.shape) == 3:
         image = cv2.cvtColor(image, cv2.COLOR_RGB2GRAY)
     return image
-
-<<<<<<< HEAD
-
-def green(text):
-    """Print text in green color."""
-    return f"\033[92m{text}\033[0m"
-
-
-def red(text):
-    """Print text in red color."""
-    return f"\033[91m{text}\033[0m"
-=======
->>>>>>> e919e22f
 
 
 def search_file_tree(directory, filetypes=None, write=True):
