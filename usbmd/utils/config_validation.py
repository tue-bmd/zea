"""Validate configuration yaml files.

https://github.com/keleshev/schema
https://www.andrewvillazon.com/validate-yaml-python-schema/

This file specifies bare bone structure of the config files.
Furthermore it check the config file you create for validity and sets
missing (if optional) parameters to default values. When adding functionality
that needs parameters from the config file, make sure to add those paremeters here.
Also if that parameter is optional, add a default value.

- **Author(s)**     : Tristan Stevens
- **Date**          : 31/01/2023
"""
import importlib
from pathlib import Path
from typing import Union

from schema import And, Optional, Or, Regex, Schema

from usbmd.registry import metrics_registry
from usbmd.utils.checks import _DATA_TYPES, _ML_LIBRARIES, _MOD_TYPES
from usbmd.utils.config import Config

_ML_LIBRARIES = [None, "torch", "tensorflow"]

# need to import ML libraries first for registry
for lib in _ML_LIBRARIES:
    if importlib.util.find_spec(str(lib)):
        if lib == "torch":
            # pylint: disable=unused-import
            import usbmd.pytorch_ultrasound
        if lib == "tensorflow":
            # pylint: disable=unused-import
            import usbmd.tensorflow_ultrasound

# pylint: disable=unused-import
import usbmd.utils.metrics

# Register beamforing types in registry
from usbmd.registry import tf_beamformer_registry, torch_beamformer_registry

_BEAMFORMER_TYPES = set(
    tf_beamformer_registry.registered_names()
    + torch_beamformer_registry.registered_names()
)


# predefined checks, later used in schema to check validity of parameter
any_number = Or(
    int,
    float,
    error="Must be a number, scientific notation should be of form x.xe+xx, "
    "otherwise interpreted as string",
)
list_of_size_two = And(list, lambda l: len(l) == 2)
positive_integer = And(int, lambda i: i > 0)
positive_integer_and_zero = And(int, lambda i: i >= 0)
positive_float = And(float, lambda f: f > 0)
list_of_floats = And(list, lambda l: all(isinstance(_l, float) for _l in l))
list_of_positive_integers = And(list, lambda l: all(_l >= 0 for _l in l))
percentage = And(any_number, lambda f: 0 <= f <= 100)

# optional sub schemas go here, to allow for nested defaults

# model
model_schema = Schema(
    {
        Optional("batch_size", default=8): positive_integer,
        Optional("patch_shape", default=[8, 8]): list_of_size_two,
        Optional("beamformer", default={}): {
            Optional("type", default=None): Or(None, *_BEAMFORMER_TYPES),
            Optional("folds", default=1): positive_integer,
            Optional("end_with_prox", default=False): bool,
            Optional("proxtype", default="softthres"): Or(
                None, "wavelet", "softthres", "fourier", "neural"
            ),
            Optional("kernel_size", default=3): positive_integer,
            Optional("aux_inputs", default=None): Or(None, list),
        },
    }
)

# preprocess
preprocess_schema = Schema(
    {
        Optional("elevation_compounding", default=None): Or(int, "max", "mean", None),
        Optional("multi_bpf", default=None): Or(
            None,
            {
                "num_taps": positive_integer,
                "freqs": list_of_floats,
                "bandwidths": list_of_floats,
                Optional("units", default="Hz"): Or("Hz", "kHz", "MHz", "GHz"),
            },
        ),
        Optional("demodulation", default="manual"): Or("manual", "hilbert", "gabor"),
    }
)

# postprocess
postprocess_schema = Schema(
    {
        Optional("contrast_boost", default=None): Or(
            None,
            {
                "k_p": float,
                "k_n": float,
                "threshold": float,
            },
        ),
        Optional("thresholding", default=None): Or(
            None,
            {
                Optional("percentile", default=None): Or(None, percentage),
                Optional("threshold", default=None): Or(None, any_number),
                Optional("fill_value", default="min"): Or(
                    "min", "max", "threshold", any_number
                ),
                Optional("below_threshold", default=True): bool,
                Optional("threshold_type", default="hard"): "hard",
            },
        ),
        Optional("lista", default=None): Or(bool, None),
        Optional("bm3d", default=None): Or(
            None,
            {
                Optional("sigma", default=0.1): positive_float,
                Optional("stage", default="all_stages"): Or(
                    "all_stages", "hard_thresholding"
                ),
            },
        ),
    }
)

# scan
scan_schema = Schema(
    {
        Optional("xlims", default=None): Or(None, list_of_size_two),
        Optional("zlims", default=None): Or(None, list_of_size_two),
        Optional("ylims", default=None): Or(None, list_of_size_two),
        Optional("selected_transmits", default=None): Or(
            None,
            positive_integer,
            list_of_positive_integers,
            "all",
            "center",
        ),
        Optional("Nx", default=None): Or(None, positive_integer),
        Optional("Nz", default=None): Or(None, positive_integer),
        Optional("n_ax", default=None): Or(None, int),
        Optional("center_frequency", default=None): Or(None, any_number),
        Optional("sampling_frequency", default=None): Or(None, any_number),
        Optional("downsample", default=None): Or(None, positive_integer),
    }
)

# top level schema
config_schema = Schema(
    {
        "data": {
            "dataset_name": str,
            "dtype": Or(*_DATA_TYPES),
            Optional("output_size", default=500): positive_integer,
            Optional("to_dtype", default="image"): Or(*_DATA_TYPES),
            Optional("file_path", default=None): Or(None, str, Path),
            Optional("local", default=True): bool,
            Optional("subset", default=None): Or(None, str),
            Optional("frame_no", default=None): Or(None, "all", int),
            Optional("dynamic_range", default=[-60, 0]): list_of_size_two,
            Optional("input_range", default=None): Or(None, list_of_size_two),
            Optional("apodization", default=None): Or(None, str),
            Optional("modtype", default=None): Or(*_MOD_TYPES),
            Optional("from_modtype", default=None): Or(*_MOD_TYPES),
            Optional("user", default=None): Or(None, dict),
            Optional("dataset_folder", default=None): Or(None, str),
        },
        "plot": {
            Optional("save", default=False): bool,
            Optional("plot_lib", default="opencv"): Or("opencv", "matplotlib"),
            Optional("fps", default=20): int,
            Optional("tag", default=None): Or(None, str),
            Optional("headless", default=False): bool,
            Optional("selector", default=None): Or(None, "rectangle", "lasso"),
<<<<<<< HEAD
            Optional("selector_metric", default="gcnr"): Or(
                *metrics_registry.registered_names()
            ),
=======
            Optional("selector_metric", default="gcnr"): Or(*_METRICS),
            Optional("fliplr", default=False): bool,
>>>>>>> ec822ae4
        },
        Optional("model", default=model_schema.validate({})): model_schema,
        Optional(
            "preprocess", default=preprocess_schema.validate({})
        ): preprocess_schema,
        Optional(
            "postprocess", default=postprocess_schema.validate({})
        ): postprocess_schema,
        Optional("scan", default=scan_schema.validate({})): scan_schema,
        Optional("device", default="auto:1"): Or(
            "cpu",
            "gpu",
            "cuda",
            Regex(r"cuda:\d+"),
            Regex(r"gpu:\d+"),
            Regex(r"auto:\d+"),
            None,
        ),
        Optional("hide_devices", default=None): Or(
            None, list_of_positive_integers, positive_integer_and_zero
        ),
        Optional("ml_library", default=None): Or(None, *_ML_LIBRARIES, "disable"),
        Optional("git", default=None): Or(None, str),
    }
)


def check_config(config: Union[dict, Config], verbose: bool = False):
    """Check a config given dictionary"""
    assert type(config) in [
        dict,
        Config,
    ], f"Config must be a dictionary or Config object, not {type(config)}"
    if isinstance(config, Config):
        config = config.serialize()
        config = config_schema.validate(config)
        config = Config(config)
    else:
        config = config_schema.validate(config)
    if verbose:
        print("Config is correct")
    return config<|MERGE_RESOLUTION|>--- conflicted
+++ resolved
@@ -183,14 +183,10 @@
             Optional("tag", default=None): Or(None, str),
             Optional("headless", default=False): bool,
             Optional("selector", default=None): Or(None, "rectangle", "lasso"),
-<<<<<<< HEAD
             Optional("selector_metric", default="gcnr"): Or(
                 *metrics_registry.registered_names()
             ),
-=======
-            Optional("selector_metric", default="gcnr"): Or(*_METRICS),
             Optional("fliplr", default=False): bool,
->>>>>>> ec822ae4
         },
         Optional("model", default=model_schema.validate({})): model_schema,
         Optional(
