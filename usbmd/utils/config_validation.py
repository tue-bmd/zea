"""Validate configuration yaml files
Author(s): Tristan Stevens
Date: 31/01/2023
https://github.com/keleshev/schema
https://www.andrewvillazon.com/validate-yaml-python-schema/

This file specifies bare bone structure of the config files.
Furthermore it check the config file you create for validity and sets
missing (if optional) parameters to default values. When adding functionality
that needs parameters from the config file, make sure to add those paremeters here.
Also if that parameter is optional, add a default value.
"""
from schema import And, Optional, Or, Regex, Schema

from usbmd.processing import (_BEAMFORMER_TYPES, _DATA_TYPES, _ML_LIBRARIES,
                              _MOD_TYPES)
from usbmd.utils.metrics import _METRICS

# predefined checks, later used in schema to check validity of parameter
list_of_size_two = And(list, lambda l: len(l) == 2)
positive_integer = And(int, lambda i: i > 0)

# optional sub schemas go here, to allow for nested defaults

# models
model_schema = Schema({
    Optional("batch_size", default=8): positive_integer,
    Optional("beamformer", default=None): {
        "type": Or(None, *_BEAMFORMER_TYPES),
    }
})

# preprocessing
preprocess_schema = Schema({
    Optional("elevation_compounding", default="max"): Or(int, "max", "mean"),
    Optional("multi_bpf", default=False): bool,
    Optional("demodulation", default='manual'): Or('manual', 'hilbert', 'gabor'),
})

# postprocessing
postprocess_schema = Schema({
    Optional("contrast_boost", default=None): {
        "k_p": float,
        "k_n": float,
        "threshold": float,
        },
    Optional("lista", default=None): bool,
})

# scan attributes
scan_schema = Schema({
    Optional("xlims", default=None): list_of_size_two,
    Optional("zlims", default=None): list_of_size_two,
    Optional("ylims", default=None): list_of_size_two,
    # TODO: n_angles and N_tx are overlapping parameters
    Optional("n_angles", default=None): Or(None, int, list),
<<<<<<< HEAD
    Optional("Nx", default=None): Or(None, positive_integer),
    Optional("Nz", default=None): Or(None, positive_integer),
=======
    Optional("N_tx", default=None): Or(None, int),
    Optional("Nx", default=None): Or(None, int),
    Optional("Nz", default=None): Or(None, int),
    Optional("N_ax", default=None): Or(None, int),
    Optional("fc", default=None): Or(None, float),
    Optional("fs", default=None): Or(None, float),
    Optional("tzero_correct", default=None): Or(None, bool),
>>>>>>> 5117ee91
})

# top level schema
config_schema = Schema({
    "data": {
        "dataset_name": str,
        "dtype": Or(*_DATA_TYPES),
        Optional("output_size", default=500): positive_integer,
        Optional("to_dtype", default="image"): Or(*_DATA_TYPES),
        Optional("file_path", default=None): Or(None, str),
        Optional("local", default=True): bool,
        Optional("subset", default=None): Or(None, str),
        Optional("frame_no", default=None): Or(None, "all", int),
        Optional("dynamic_range", default=[-60, 0]): list_of_size_two,
        Optional("input_range", default=None): Or(None, list_of_size_two),
        Optional("apodization", default=None): Or(None, str),
        Optional("modtype", default=None): Or(*_MOD_TYPES),
        Optional("from_modtype", default=None): Or(*_MOD_TYPES),
        Optional("downsample", default=None): positive_integer,
    },
    "plot": {
        "save": bool,
        "axis": bool,
        Optional("fps", default=20): int,
        Optional("tag", default=None): str,
        Optional("headless", default=None): bool,
        Optional("selector", default=None): Or('rectangle', 'lasso'),
        Optional("selector_metric", default=None): Or(*_METRICS),
    },
    Optional("model", default=model_schema.validate({})): model_schema,
    Optional("preprocess", default=preprocess_schema.validate({})): preprocess_schema,
    Optional("postprocess", default=postprocess_schema.validate({})): postprocess_schema,
    Optional("scan", default=scan_schema.validate({})): scan_schema,

    Optional("device", default="cpu"): \
        Or("cpu", "gpu", "cuda", Regex(r"cuda:\d+"), Regex(r"gpu:\d+")),
    Optional("ml_library", default=None): Or(None, *_ML_LIBRARIES, 'disable'),
})

def check_config(config: dict, verbose: bool=False):
    """Check a config given dictionary"""
    config = config_schema.validate(dict(config))
    if verbose:
        print('Config is correct')
    return config<|MERGE_RESOLUTION|>--- conflicted
+++ resolved
@@ -54,18 +54,13 @@
     Optional("ylims", default=None): list_of_size_two,
     # TODO: n_angles and N_tx are overlapping parameters
     Optional("n_angles", default=None): Or(None, int, list),
-<<<<<<< HEAD
+    Optional("N_tx", default=None): Or(None, int),
     Optional("Nx", default=None): Or(None, positive_integer),
     Optional("Nz", default=None): Or(None, positive_integer),
-=======
-    Optional("N_tx", default=None): Or(None, int),
-    Optional("Nx", default=None): Or(None, int),
-    Optional("Nz", default=None): Or(None, int),
     Optional("N_ax", default=None): Or(None, int),
     Optional("fc", default=None): Or(None, float),
     Optional("fs", default=None): Or(None, float),
     Optional("tzero_correct", default=None): Or(None, bool),
->>>>>>> 5117ee91
 })
 
 # top level schema
