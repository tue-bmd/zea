--- conflicted
+++ resolved
@@ -19,12 +19,8 @@
 from usbmd.datasets import get_dataset
 from usbmd.display import to_8bit
 from usbmd.probes import get_probe
-<<<<<<< HEAD
-from usbmd.processing import _DATA_TYPES, Process
-=======
-from usbmd.processing import Process, to_8bit
+from usbmd.processing import Process
 from usbmd.utils.checks import _DATA_TYPES
->>>>>>> bbaef034
 from usbmd.utils.config import Config
 from usbmd.utils.utils import update_dictionary
 
