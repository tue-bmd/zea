"""Mostly from keras_hub.src.models import preset_utils"""

# pylint: disable=redefined-argument-from-local

import collections
import datetime
import json
import os
import tempfile
from pathlib import Path

import huggingface_hub
import keras
from huggingface_hub.utils import EntryNotFoundError, HFValidationError

import usbmd
from usbmd.internal.cache import USBMD_CACHE_DIR
from usbmd.internal.registry import model_registry
from usbmd.utils import get_date_string

dstr = get_date_string("%Y_%m_%d_%H%M%S_%f")
tmp_dir = tempfile.mkdtemp(prefix=f"proc_{os.getpid()}_{dstr}")

HF_PREFIX = "hf://"

HF_SCHEME = "hf"

ASSET_DIR = "assets"

# Config file names.
CONFIG_FILE = "config.json"
IMAGE_CONVERTER_CONFIG_FILE = "image_converter.json"
PREPROCESSOR_CONFIG_FILE = "preprocessor.json"
METADATA_FILE = "metadata.json"

# Weight file names.
MODEL_WEIGHTS_FILE = "model.weights.h5"

# HuggingFace filenames.
README_FILE = "README.md"
HF_CONFIG_FILE = "config.json"

HF_MODELS_DIR = USBMD_CACHE_DIR / "huggingface" / "models"
HF_MODELS_DIR.mkdir(parents=True, exist_ok=True)

# Global state for preset registry.
BUILTIN_PRESETS = {}
BUILTIN_PRESETS_FOR_MODEL = collections.defaultdict(dict)


def register_presets(presets, model_cls):
    """Register built-in presets for a set of classes.

    Note that this is intended only for models and presets shipped in the
    library itself.
    """
    for preset in presets:
        BUILTIN_PRESETS[preset] = presets[preset]
        BUILTIN_PRESETS_FOR_MODEL[model_cls][preset] = presets[preset]


def builtin_presets(cls):
    """Find all registered built-in presets for a class."""
    presets = {}
    if cls in BUILTIN_PRESETS_FOR_MODEL:
        presets.update(BUILTIN_PRESETS_FOR_MODEL[cls])
    return presets


def get_file(preset, path):
    """Download a preset file in necessary and return the local path."""
    if not isinstance(preset, str):
        raise ValueError(
            f"A preset identifier must be a string. Received: preset={preset}"
        )

    if preset in BUILTIN_PRESETS:
        if "hf_handle" in BUILTIN_PRESETS[preset]:
            preset = BUILTIN_PRESETS[preset]["hf_handle"]
        else:
            preset = BUILTIN_PRESETS[preset]["path"]

    scheme = None
    if "://" in preset:
        scheme = preset.split("://")[0].lower()

    if scheme == HF_SCHEME:
        if huggingface_hub is None:
            raise ImportError(
                f"`from_preset()` requires the `huggingface_hub` package to load from '{preset}'. "
                "Please install with `pip install huggingface_hub`."
            )
        hf_handle = preset.removeprefix(HF_SCHEME + "://")

        def _download_from_hf(repo_id, filename):
            return huggingface_hub.hf_hub_download(
                repo_id=repo_id,
                filename=filename,
<<<<<<< HEAD
                force_download=True,
                local_dir=tmp_dir,
=======
                cache_dir=HF_MODELS_DIR,
>>>>>>> e917c1a2
            )

        try:
            # Try without login first
            return _download_from_hf(hf_handle, path)
        except huggingface_hub.utils.RepositoryNotFoundError:
            # Try to login and retry download
            huggingface_hub.login(new_session=False)
            return _download_from_hf(hf_handle, path)
        except HFValidationError as e:
            raise ValueError(
                "Unexpected Hugging Face preset. Hugging Face model handles "
                "should have the form 'hf://{org}/{model}'. For example, "
                f"'hf://username/bert_base_en'. Received: preset={preset}."
            ) from e
        except EntryNotFoundError as e:
            message = str(e)
            if message.find("403 Client Error"):
                raise FileNotFoundError(
                    f"`{path}` doesn't exist in preset directory `{preset}`."
                ) from e
            raise ValueError(message) from e
    elif Path(preset).exists():
        # Assume a local filepath
        local_path = Path(preset) / path
        if not local_path.exists():
            raise FileNotFoundError(
                f"`{path}` doesn't exist in preset directory `{preset}`."
            )
        return str(local_path)
    else:
        raise ValueError(
            "Unknown preset identifier. A preset must be a one of:\n"
            "1) a built-in preset identifier like `'taesdxl'`\n"
            "2) a Hugging Face handle like `'hf://usbmd/taesdxl'`\n"
            "3) a path to a local preset directory like `'./taesdxl`\n"
            "Use `print(cls.presets.keys())` to view all built-in presets for "
            "API symbol `cls`.\n"
            f"Received: preset='{preset}'"
        )


def load_json(preset, config_file=CONFIG_FILE):
    """Load a JSON file from a preset."""
    config_path = get_file(preset, config_file)
    with open(config_path, encoding="utf-8") as config_file:
        config = json.load(config_file)
    return config


def load_serialized_object(config, **kwargs):
    """Load a serialized Keras object from a config."""
    # `dtype` in config might be a serialized `DTypePolicy` or `DTypePolicyMap`.
    # Ensure that `dtype` is properly configured.
    dtype = kwargs.pop("dtype", None)
    config = set_dtype_in_config(config, dtype)

    config["config"] = {**config["config"], **kwargs}
    # return keras.saving.deserialize_keras_object(config)
    return usbmd.models.base.deserialize_usbmd_object(config)


def check_config_class(config):
    """Validate a preset is being loaded on the correct class."""
    registered_name = config["registered_name"]
    if registered_name in ("Functional", "Sequential"):
        return keras.Model
    # cls = keras.saving.get_registered_object(registered_name)
    name = keras_to_usbmd_registry(registered_name, model_registry)

    cls = model_registry[name]

    if cls is None:
        raise ValueError(
            f"Attempting to load class {registered_name} with "
            "`from_preset()`, but there is no class registered with USBMD "
            f"for {registered_name}. Make sure to register any custom "
            "classes with `usbmd.registry.model_registry()`."
        )
    return cls


def jax_memory_cleanup(layer):
    """Cleanup memory for JAX models."""
    # For jax, delete all previous allocated memory to avoid temporarily
    # duplicating variable allocations. torch and tensorflow have stateful
    # variable types and do not need this fix.
    if keras.config.backend() == "jax":
        for weight in layer.weights:
            if getattr(weight, "_value", None) is not None:
                weight._value.delete()


def set_dtype_in_config(config, dtype=None):
    """Set the `dtype` in a serialized Keras config."""
    if dtype is None:
        return config

    config = config.copy()
    if "dtype" not in config["config"]:
        # Forward `dtype` to the config.
        config["config"]["dtype"] = dtype
    elif (
        "dtype" in config["config"]
        and isinstance(config["config"]["dtype"], dict)
        and "DTypePolicyMap" in config["config"]["dtype"]["class_name"]
    ):
        # If it is `DTypePolicyMap` in `config`, forward `dtype` as its default
        # policy.
        policy_map_config = config["config"]["dtype"]["config"]
        policy_map_config["default_policy"] = dtype
        for k in policy_map_config["policy_map"].keys():
            policy_map_config["policy_map"][k]["config"]["source_name"] = dtype
    return config


def check_file_exists(preset, path):
    """Check if a file exists in a preset."""
    try:
        get_file(preset, path)
    except FileNotFoundError:
        return False
    return True


def assert_file_exists(preset, path):
    try:
        get_file(preset, path)
    except FileNotFoundError as e:
        raise ValueError(
            f"Preset {preset} has no {path}. Make sure the URL or "
            "directory you are trying to load is a valid KerasHub preset and "
            "and that you have permissions to read/download from this location."
        ) from e


def keras_to_usbmd_registry(keras_name, usbmd_registry):
    """Convert a Keras class name to a USBMD registry name."""
    for registry_name, entry in usbmd_registry.registry.items():
        if entry.__name__ == keras_name:
            return registry_name
    raise ValueError(
        f"Class {keras_name} not found in USBMD registry. "
        "Make sure to register any custom classes with `usbmd.registry.model_registry()`. "
        "Currently, the USBMD registry contains: "
        f"{usbmd_registry.registry.items()}"
    )


class PresetLoader:
    """Base class for loading a model from a preset."""

    def __init__(self, preset, config):
        """Initialize a preset loader."""
        self.config = config
        self.preset = preset

    def get_model_kwargs(self, **kwargs):
        """Extract model kwargs from the preset."""
        model_kwargs = {}

        # Forward `dtype` to model
        model_kwargs["dtype"] = kwargs.pop("dtype", None)

        # Forward `height` and `width` to model
        if "image_shape" in kwargs:
            model_kwargs["image_shape"] = kwargs.pop("image_shape", None)

        return model_kwargs, kwargs

    def load_model(
        self, cls, load_weights, **kwargs
    ):  # pylint: disable=unused-argument
        """Load the backbone model from the preset."""
        raise NotImplementedError

    def load_preprocessor(
        self, cls, config_file=PREPROCESSOR_CONFIG_FILE, **kwargs
    ):  # pylint: disable=unused-argument
        """Load a prepocessor layer from the preset."""
        kwargs = cls._add_missing_kwargs(self, kwargs)
        return cls(**kwargs)


class KerasPresetLoader(PresetLoader):
    """Loader for Keras serialized presets."""

    def check_model_class(self):
        """Check the model class is correct for the preset."""
        return check_config_class(self.config)

    def load_model(
        self, cls, load_weights, **kwargs
    ):  # pylint: disable=unused-argument
        """Load a model from a serialized Keras config."""
        model = load_serialized_object(self.config, **kwargs)

        if not load_weights:
            return model

        jax_memory_cleanup(model)

        # if model has a custom load_weights method, call it
        if hasattr(model, "custom_load_weights"):
            model.custom_load_weights(self.preset)
            return model

        # try to build with image_shape or input_shape if not built yet ->
        # but preferred way to build is to have a build_config in the json!
        if not model.built:
            if hasattr(model, "image_shape"):
                model.build(input_shape=model.image_shape)
            elif hasattr(model, "input_shape"):
                model.build(input_shape=model.input_shape)
            else:
                raise Exception(
                    "Model could not be built. Make sure to add a build_config to the json "
                    "or set the input_shape or image_shape attribute before loading weights."
                )
        model.load_weights(get_file(self.preset, MODEL_WEIGHTS_FILE))

        return model

    def load_image_converter(self, cls, **kwargs):  # pylint: disable=unused-argument
        """Load an image converter from the preset."""
        converter_config = load_json(self.preset, IMAGE_CONVERTER_CONFIG_FILE)
        return load_serialized_object(converter_config, **kwargs)

    def get_file(self, path):
        """Get a file from the preset."""
        return get_file(self.preset, path)

    def load_preprocessor(self, cls, config_file=PREPROCESSOR_CONFIG_FILE, **kwargs):
        """Load a preprocessor from the preset."""
        # If there is no `preprocessing.json` or it's for the wrong class,
        # delegate to the super class loader.
        if not check_file_exists(self.preset, config_file):
            return super().load_preprocessor(cls, **kwargs)
        preprocessor_json = load_json(self.preset, config_file)
        if not issubclass(check_config_class(preprocessor_json), cls):
            return super().load_preprocessor(cls, **kwargs)
        # We found a `preprocessing.json` with a complete config for our class.
        preprocessor = load_serialized_object(preprocessor_json, **kwargs)
        if hasattr(preprocessor, "load_preset_assets"):
            preprocessor.load_preset_assets(self.preset)
        return preprocessor


class KerasPresetSaver:
    """Saver for Keras serialized presets."""

    def __init__(self, preset_dir):
        """Initialize a preset saver."""
        os.makedirs(preset_dir, exist_ok=True)
        self.preset_dir = preset_dir

    def save_model(self, model):
        """Save a model to a preset."""
        self._save_serialized_object(model, config_file=CONFIG_FILE)
        model_weight_path = os.path.join(self.preset_dir, MODEL_WEIGHTS_FILE)
        model.save_weights(model_weight_path)
        self._save_metadata(model)

    def save_image_converter(self, converter):
        """Save an image converter to a preset."""
        self._save_serialized_object(converter, IMAGE_CONVERTER_CONFIG_FILE)

    def save_preprocessor(self, preprocessor):
        """Save a preprocessor to a preset."""
        config_file = PREPROCESSOR_CONFIG_FILE
        if hasattr(preprocessor, "config_file"):
            config_file = preprocessor.config_file
        self._save_serialized_object(preprocessor, config_file)
        for layer in preprocessor._flatten_layers(include_self=False):
            if hasattr(layer, "save_to_preset"):
                layer.save_to_preset(self.preset_dir)

    def _recursive_pop(self, config, key):
        """Remove a key from a nested config object"""
        config.pop(key, None)
        for value in config.values():
            if isinstance(value, dict):
                self._recursive_pop(value, key)

    def _save_serialized_object(self, layer, config_file):
        config_path = os.path.join(self.preset_dir, config_file)
        config = keras.saving.serialize_keras_object(layer)
        config_to_skip = ["compile_config", "build_config"]
        for key in config_to_skip:
            self._recursive_pop(config, key)
        with open(config_path, "w", encoding="utf-8") as config_file:
            config_file.write(json.dumps(config, indent=4))

    def _save_metadata(self, layer):
        usbmd_version = usbmd.__version__
        keras_version = keras.version() if hasattr(keras, "version") else None

        metadata = {
            "keras_version": keras_version,
            "parameter_count": layer.count_params(),
            "usbmd_version": usbmd_version,
            "date_saved": datetime.datetime.now().strftime("%Y-%m-%d@%H:%M:%S"),
        }
        metadata_path = os.path.join(self.preset_dir, METADATA_FILE)
        with open(metadata_path, "w", encoding="utf-8") as metadata_file:
            metadata_file.write(json.dumps(metadata, indent=4))


def get_preset_saver(preset):
    """Get a preset saver."""
    # We only support one form of saving; Keras serialized
    # configs and saved weights.
    return KerasPresetSaver(preset)


def get_preset_loader(preset):
    """Get a preset loader."""
    assert_file_exists(preset, CONFIG_FILE)
    # We currently assume all formats we support have a `config.json`, this is
    # true, for Keras, Transformers, and timm. We infer the on disk format by
    # inspecting the `config.json` file.
    config = load_json(preset, CONFIG_FILE)
    if "registered_name" in config:
        # If we see registered_name, we assume a serialized Keras object.
        return KerasPresetLoader(preset, config)
    else:
        contents = json.dumps(config, indent=4)
        raise ValueError(
            f"Unrecognized format for {CONFIG_FILE} in {preset}. "
            "Create a preset with the `save_to_preset` utility on KerasHub "
            f"models. Contents of {CONFIG_FILE}:\n{contents}"
        )<|MERGE_RESOLUTION|>--- conflicted
+++ resolved
@@ -96,12 +96,7 @@
             return huggingface_hub.hf_hub_download(
                 repo_id=repo_id,
                 filename=filename,
-<<<<<<< HEAD
-                force_download=True,
-                local_dir=tmp_dir,
-=======
                 cache_dir=HF_MODELS_DIR,
->>>>>>> e917c1a2
             )
 
         try:
