<<<<<<< HEAD
# pylint: disable=no-member
# pylint: disable=not-an-iterable

=======
>>>>>>> 167937af
"""This module contains the function to initialize the models for the webserver demo."""
# pylint: disable=no-member
# pylint: disable=not-an-iterable

import os

import numpy as np
import tensorflow as tf

from usbmd.probes import Verasonics_l11_4v
from usbmd.scan import PlaneWaveScan
from usbmd.tensorflow_ultrasound.layers.beamformers import create_beamformer
from usbmd.utils.config import load_config_from_yaml


def trt_opt(model, name=None):
    """Function that

    Args:
        model (tf.Model): Tensorflow model
        name (string, optional): Model name. Defaults to None.

    Returns:
        tf.Model: TRT optimized model
    """

    if name:
        modelname = f'models/{name}'

    try:
        trt_input = 'trt_input'

        dummy_input = [tf.zeros(input.shape) for input in model.inputs]
        _ = model(dummy_input)

        model.save(trt_input)

        params = tf.experimental.tensorrt.ConversionParams(
            precision_mode='FP32')

        converter = tf.experimental.tensorrt.Converter(
            input_saved_model_dir=trt_input, conversion_params=params)
        trt_model = converter.convert()
        converter.summary()
        _ = trt_model(dummy_input[0])
        tf.saved_model.save(trt_model, modelname)

        if name:
            trt_model = tf.saved_model.load(modelname)

        def wrapped_model(input_data):
            output = trt_model(tf.convert_to_tensor(
                input_data, dtype='float32'))
            return list(output.values())[0]

        return wrapped_model

    except RuntimeError:
        print('Model was not optimized using TRT')
        return model


def get_models():
    """Function that creates all models, will be replaced in later versions"""
    model_dict = {}
    model_dict['DAS_1PW'], grid = create_DAS([5])
    model_dict['DAS_5PW'], grid = create_DAS([1, 3, 5, 7, 9])
    model_dict['DAS_11PW'], grid = create_DAS(
        [0, 1, 2, 3, 4, 5, 6, 7, 8, 9, 10])
    # model_dict['ABLE_1PW'], grid = create_ABLE(
    #     'configs/inference/l11-4v_ABLE_1PW.yaml')
    # model_dict['ABLE_5PW'], grid = create_ABLE(
    #     'configs/inference/l11-4v_ABLE_5PW.yaml')
    # model_dict['ABLE_11PW'], grid = create_ABLE(
    #     'configs/inference/l11-4v_ABLE_11PW.yaml')
    return model_dict, grid


def model_from_file(path):
    """Load a model from a file path"""
    trt_model = tf.saved_model.load(path)

    def wrapped_model(input_data):
        output = trt_model(tf.convert_to_tensor(input_data, dtype='float32'))
        return list(output.values())[0]

    return wrapped_model


def create_DAS(n_angles):
    """Creates a delay-and-sum model with n_angles PWs"""
    print(f'Creating DAS {len(n_angles)} PW model')
    config = load_config_from_yaml('configs/config_webserver.yaml')
    config.data.n_angles = n_angles
    probe = Verasonics_l11_4v()
    scan = PlaneWaveScan(
        N_tx=1,
        xlims=(-19e-3, 19e-3),
        zlims=(5e-3, 55e-3),
        N_ax=576,
        fs=6.25e6,
        fc=6.25e6,
        angles=np.deg2rad(np.linspace(-18, 18, 11)[config.data.n_angles]),
        modtype=config.data.modtype,
        Nx=config.scan.get('Nx'),
        Nz=config.scan.get('Nz')
    )

    model = create_beamformer(
        probe,
        scan,
        config,
        aux_inputs=config.model.beamformer.get('aux_inputs')
    )

    try:
        model = tf.function(model, jit_compile=True)
    except:
        print('Could not compile model, running uncompiled')

    # Build model by passing a dictionary of dummy data with correct dtype and shape
    dummy_input = {
        inp.name.strip('_input'): tf.zeros(inp.shape, dtype=inp.dtype) for inp in model.inputs
    }
    _ = model(dummy_input)

    return model, scan.grid


def create_ABLE(config_path):
    """creates an ABLE model from a config file"""
    print(f'Creating ABLE model from {config_path}')
    config = load_config_from_yaml(config_path)
    probe = Verasonics_l11_4v()
    scan = PlaneWaveScan(
        N_tx=1,
        xlims=(-19e-3, 19e-3),
        zlims=(5e-3, 55e-3),
        N_ax=576,
        fs=6.25e6,
        fc=6.25e6,
        angles=np.deg2rad(np.linspace(-18, 18, 11)[config.scan.n_angles]),
        modtype=config.data.modtype,
        Nx=config.scan.get('Nx'),
        Nz=config.scan.get('Nz')
    )

    model = create_beamformer(
        probe,
        scan,
        config,
        aux_inputs=config.model.beamformer.get('aux_inputs')
    )

    try:
        path = 'trained_models/0911_1805_realtime_ABLE_1PW_MV/model'
        if not os.path.isdir(path):
            raise FileNotFoundError(f"Could not find file: {path}")
        model.load_weights(path, by_name=False)
    except FileNotFoundError as e:
        raise e
    model = tf.function(model, jit_compile=True)

    dummy_input = {
        inp.name.strip('_input'): tf.zeros(inp.shape, dtype=inp.dtype) for inp in model.inputs
    }
    _ = model(dummy_input)
    return model, scan.grid


def distributed_model(probe, scan, config, gpus):
    """ Funtion that splits the beamforming in N grids, to be distributed across multiple GPU's

    Args:
        probe (Probe): Probe object
        scan (Scan): Scan object
        config (Config): Config object
        gpus (list): list of GPU's to use

    Returns:
        model (tf.keras.Model): Keras model of the distributed beamformer
    """

    N = len(gpus)

    subgrids = np.split(scan.grid, N, axis=1)
    sub_beamformers = []

    subgrid_outputs = []
    for gpu, subgrid in zip(gpus, subgrids):

        scan.grid = subgrid
        scan.Nx = subgrid.shape[1]
        scan.Nz = subgrid.shape[0]

        with tf.device(gpu.name.strip('/physical_device:')):
            sub_beamformers.append(create_beamformer(
                probe,
                scan,
                config,
                aux_inputs=config.model.beamformer.get('aux_inputs')
            ))

    # Full model inputs
    inputs = {}
    for inp in sub_beamformers[0].inputs:

        if inp.name == 'input_grid':
            shape = (inp.shape[1], N*inp.shape[2], inp.shape[3])
        else:
            shape = inp.shape[1:]

        inputs[inp.name.strip('input_')] = tf.keras.Input(
            shape=shape, name=inp.name, batch_size=1)

    for i, sub_beamformer in enumerate(sub_beamformers):
        with tf.device(gpus[i].name.strip('/physical_device:')):
            sub_inputs = inputs.copy()
            if 'grid' in sub_inputs:
                sub_inputs['grid'] = sub_inputs['grid'][:,
                                                        :, i*scan.Nx:(i+1)*scan.Nx, :]
            subgrid_outputs.append(sub_beamformer(sub_inputs))

    outputs = tf.concat(subgrid_outputs, -1)

    return tf.keras.models.Model(inputs=inputs, outputs=outputs)


if __name__ == '__main__':
    model_dict = get_models()<|MERGE_RESOLUTION|>--- conflicted
+++ resolved
@@ -1,9 +1,3 @@
-<<<<<<< HEAD
-# pylint: disable=no-member
-# pylint: disable=not-an-iterable
-
-=======
->>>>>>> 167937af
 """This module contains the function to initialize the models for the webserver demo."""
 # pylint: disable=no-member
 # pylint: disable=not-an-iterable
