--- conflicted
+++ resolved
@@ -46,6 +46,7 @@
 
 SAVING = True
 
+
 def debugger_is_active() -> bool:
     """Return if the debugger is currently active"""
     return hasattr(sys, 'gettrace') and sys.gettrace() is not None
@@ -86,7 +87,7 @@
             self.tcp_server_address, self.time_out, buffer_size)
         self.source = 'verasonics'
 
-        #self.sr_model = keras.models.load_model('trained_models/SR02122022/generator.h5')
+        # self.sr_model = keras.models.load_model('trained_models/SR02122022/generator.h5')
         self.model_dict, self.grid = get_models()
         self.active_model = self.model_dict['DAS_1PW']
 
@@ -152,8 +153,8 @@
 
         # Benchmark variables
         self.benchmark_tool = BenchmarkTool(
-            output_folder = 'benchmarks',
-            benchmark_config = 'usbmd/verasonics/webserver/benchmark_config.yaml'
+            output_folder='benchmarks',
+            benchmark_config='usbmd/verasonics/webserver/benchmark_config.yaml'
             )
 
         self.beamformer_elapsed_time = []
@@ -299,10 +300,10 @@
                     self.id += 1
                     buffer.append(buf)
                 elif connection.fileno() != -1:
-                    #startTimeSB = time.perf_counter()
+                    # startTimeSB = time.perf_counter()
 
                     if self.update_intensity:
-                        #logging.debug('Intensity: %f', self.intensity)
+                        # logging.debug('Intensity: %f', self.intensity)
                         self.update_intensity = False
                         tsb_lst = [self.intensity]
                     elif self.auto_update_intensity:
@@ -327,20 +328,21 @@
                         tsb_lst.append(0)
 
                     if self.update_beamformer:
-                        match self.bf_type:
-                            case 'RAW'
-                                tsb_lst.append(1)
-                            case 'DAS'
-                                tsb_lst.append(2)
-                            case 'ABLE'
-                                tsb_lst.append(3)
-                            case _:
-                                logging.ERROR('Beamformer type does not match.') 
-
-                            self.update_beamformer = False
+
+                        matchcase = self.bf_type
+                        if matchcase == 'RAW':
+                            tsb_lst.append(1)
+                        elif matchcase == 'DAS':
+                            tsb_lst.append(2)
+                        elif matchcase == 'ABLE':
+                            tsb_lst.append(3)
+                        else:
+                            logging.ERROR('Beamformer type does not match.')
+
+                        self.update_beamformer = False
                     else:
                         tsb_lst.append(0)
-                    
+
 
                     if len(tsb_lst) != self.numTunableParameters:
                         print(
@@ -538,15 +540,16 @@
         self.bytesPerElementRead = initializationParameters[5]
         self.numTunableParameters = initializationParameters[6]
 
-        match initializationParameters[7]: 
-            case 1:
-                self.bf_type = 'RAW'
-            case 2:
-                self.bf_type = 'DAS'
-            case 3:
-                self.bf_type = 'ABLE'
-            case _:
-                logging.ERROR('Beamformer type does not match.') 
+        matchcase = initializationParameters[7]
+
+        if matchcase == 1:
+            self.bf_type = 'RAW'
+        elif matchcase == 2:
+            self.bf_type = 'DAS'
+        elif matchcase == 3:
+            self.bf_type = 'ABLE'
+        else:
+            logging.ERROR('Beamformer type does not match.')
 
 
         # ACK INITIALIZATION COMPLETED
@@ -624,16 +627,12 @@
 
         if request.method == 'POST':
             if request.form.get('beamformer') is not None:
-<<<<<<< HEAD
                 update_flag = True
-=======
-                self.save()
                 self.beamformer_elapsed_time = []
                 self.read_preprocess_elapsed_time = []
                 self.update_elapsed_time = []
                 self.time_display = []
-                
->>>>>>> d443fb4d
+
                 self.update_beamformer = True
                 self.bf_type = request.form.get('beamformer')
                 # Update model
