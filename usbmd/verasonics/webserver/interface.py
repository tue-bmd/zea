--- conflicted
+++ resolved
@@ -161,13 +161,9 @@
         self.update_elapsed_time = []
         self.processing_clock = []
         self.display_clock = []
-<<<<<<< HEAD
         self.reading_clock = []
-        self.processed_id = []
-        #self.read_id = []
-=======
         self.processing_id = []
->>>>>>> 2687fafa
+        self.global_id = 0
 
         # Other (to be organized)
         self.meanAmp_history = []
@@ -187,7 +183,7 @@
         # Termination signal for child threads
         self.terminate_signal = threading.Event()
 
-        self.frame_id = 0
+
 
     @staticmethod
     def start_tcp_server(tcp_server_address, time_out, buffer_size):
@@ -305,8 +301,8 @@
                               int(self.n_ax/2), 2),
                         dtype=np.int16
                     )
-                    buf = {'data': IQ, 'frame_id': self.frame_id}
-                    self.frame_id += 1
+                    buf = {'data': IQ, 'frame_id': self.global_id}
+                    self.global_id += 1
                     buffer.append(buf)
 
                 elif connection.fileno() != -1:
@@ -396,7 +392,7 @@
 
                     received_serial_data = np.frombuffer(
                         signal, dtype=np.int16)
-                    
+
                     self.reading_clock.append(time.perf_counter())
 
                     RF = received_serial_data.reshape(
@@ -408,17 +404,13 @@
                     # Extract I and Q componenets from RF
                     IQ[:, :, :, :, 0] = RF[:, :, 1::2]
                     IQ[:, :, :, :, 1] = RF[:, :, ::2]
-                    buf = {'data': IQ, 'frame_id': self.frame_id}
-                    self.frame_id += 1
+                    buf = {'data': IQ, 'frame_id': self.global_id}
+                    self.global_id += 1
                     buffer.append(buf)
 
                     executionTimeREADPRO = time.perf_counter() - startTimeREADPRO
                     self.read_preprocess_elapsed_time.append(
                         executionTimeREADPRO)
-<<<<<<< HEAD
-                    #self.read_id.append(self.frame_id)
-=======
->>>>>>> 2687fafa
 
                     self.benchmark_tool.set_value(
                         'read_clock', time.perf_counter()
@@ -447,9 +439,8 @@
             processingInterFramePeriod = np.diff(self.processing_clock)
             displayInterFramePeriod = np.diff(self.display_clock)
             readingInterFramePeriod = np.diff(self.reading_clock)
-            
+
             d = {
-<<<<<<< HEAD
                 f"displayIFP_{int(self.na_transmit)}": displayInterFramePeriod,
                 f"readingIFP_{int(self.na_transmit)}": readingInterFramePeriod,
                 f"processingIFP_{int(self.na_transmit)}": processingInterFramePeriod,
@@ -459,15 +450,7 @@
                 f"diplayClock_{int(self.na_transmit)}": self.display_clock,
                 f"processingClock_{int(self.na_transmit)}": self.processing_clock,
                 f"readingClock_{int(self.na_transmit)}": self.reading_clock,
-                f"processed_id_{int(self.na_transmit)}": self.processed_id,
-=======
-                "displayIFP_na": displayInterFramePeriod,
-                "tBeamformerElapsedTime_na": self.beamformer_elapsed_time,
-                "tUpdateElapsedTime_na": self.update_elapsed_time,
-                "tReadPreProcessElapsedTime_na": self.read_preprocess_elapsed_time,
-                "diplayClock": self.display_clock,
-                "processing_id": self.processing_id,
->>>>>>> 2687fafa
+                f"processing_id_{int(self.na_transmit)}": self.processing_id,
             }
 
             filename = (
@@ -485,13 +468,9 @@
             self.update_elapsed_time = []
             self.processing_clock = []
             self.display_clock = []
-<<<<<<< HEAD
             self.reading_clock
-            self.processed_id = []
-=======
             self.processing_id = []
->>>>>>> 2687fafa
-            self.frame_id = 0
+            self.global_id = 0
 
     def process_data(self, buffer, terminate_signal):
         """Function that handles data processing (e.g. beamforming)"""
@@ -501,7 +480,6 @@
             try:
                 startTimeBF = time.perf_counter()
                 inputs, frame_id = self.prepare_inputs(buffer)
-                self.processed_id.append(frame_id)
 
                 if inputs:
                     print('start beamforming')
@@ -536,9 +514,7 @@
                     self.processing_clock.append(time.perf_counter())
                     executionTimeBF = time.perf_counter() - startTimeBF
                     self.beamformer_elapsed_time.append(executionTimeBF)
-
-
-                    self.processing_id.append(self.frame_id)
+                    self.processing_id.append(frame_id)
 
                     self.benchmark_tool.set_value(
                         'processing_id',
@@ -555,14 +531,8 @@
 
                     print('end of processing function')
             except:
-<<<<<<< HEAD
-                pass
-                #buffer.clear()
-                #time.sleep(0.0002)  # wait for new data
-=======
                 buffer.clear()
                 time.sleep(0.0001)  # wait for new data
->>>>>>> 2687fafa
 
         #buffer.clear()
 
@@ -772,8 +742,8 @@
                 self.processing_clock = []
                 self.display_clock = []
                 self.reading_clock
-                self.processed_id = []
-                self.frame_id = 0
+                self.processing_id = []
+                self.global_id = 0
 
                 logging.debug(self.source)
 
