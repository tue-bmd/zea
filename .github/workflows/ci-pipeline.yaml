--- conflicted
+++ resolved
@@ -241,19 +241,14 @@
             -e HOME=/tmp \
             -e USER=$(id -un) \
             -e LOGNAME=$(id -un) \
-<<<<<<< HEAD
             ${{ env.IMAGE_PREFIX }}/all-cpu:${{ needs.docker-init.outputs.docker_tag }} \
-            sh -c "pip install -e . && pytest -p no:cacheprovider -m 'not heavy' ./tests"
-=======
-            ${{ env.IMAGE_PREFIX }}/all-cpu:${{ needs.set-tag.outputs.docker_tag }} \
-            sh -c "pip install -e . && pytest --cov --cov-branch --cov-report=xml -p no:cacheprovider -m 'not heavy' ./tests"
+            sh -c "pip install -e . && pytest -p no:cacheprovider --cov --cov-branch --cov-report=xml  -m 'not heavy' ./tests"
 
       - name: Upload results to Codecov
         uses: codecov/codecov-action@v5
         with:
           token: ${{ secrets.CODECOV_TOKEN }}
           slug: tue-bmd/zea
->>>>>>> 06ead979
 
       - name: Run heavy Pytest (allowed to fail)
         continue-on-error: true
