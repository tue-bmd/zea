name: CI Pipeline

on:
  pull_request:
  push:
    branches:
      - main
      - develop
  release:
    types: [published]

env:
  REGISTRY: docker.io
  IMAGE_PREFIX: zeahub

jobs:
  set-tag:
    runs-on: ubuntu-latest
    outputs:
      docker_tag: ${{ steps.set.outputs.tag }}
    steps:
      - name: Set image tag
        id: set
        run: |
          if [[ "${{ github.event_name }}" == "pull_request" || "${{ github.ref }}" != "refs/heads/main" ]]; then
            echo "tag=${{ github.sha }}" >> $GITHUB_OUTPUT
          elif [[ "${{ github.event_name }}" == "push" && "${{ github.ref }}" == 'refs/heads/main' ]]; then
            echo "tag=latest" >> $GITHUB_OUTPUT
          elif [[ "${{ github.event_name }}" == "release" ]]; then
            echo "tag=${{ github.event.release.tag_name }}" >> $GITHUB_OUTPUT
          fi

          # Print out the tag we just set for debugging
          TAG_VALUE=$(grep '^tag=' "$GITHUB_OUTPUT" | cut -d'=' -f2-)
          echo "Determined image tag: $TAG_VALUE"

  build-full-image:
    needs: set-tag
    runs-on: ubuntu-latest
    steps:
      - name: Checkout repository
        uses: actions/checkout@v4

      - name: Set up Docker Buildx
        uses: docker/setup-buildx-action@v2

      - name: Log in to Docker Hub
        uses: docker/login-action@v2
        with:
          username: ${{ secrets.DOCKERHUB_USERNAME }}
          password: ${{ secrets.DOCKERHUB_TOKEN }}

      - name: Build and push all-cpu Docker image
        uses: docker/build-push-action@v3
        with:
          context: .
          file: Dockerfile.base
          target: cpu
          push: true
          tags: ${{ env.REGISTRY }}/${{ env.IMAGE_PREFIX }}/all-cpu:${{ needs.set-tag.outputs.docker_tag }}
          build-args: BACKEND=all
          cache-from: type=registry,ref=${{ env.IMAGE_PREFIX }}/all-cpu:cache
          cache-to: type=registry,ref=${{ env.IMAGE_PREFIX }}/all-cpu:cache,mode=max

  build-other-images:
    if: github.event_name == 'push' && github.ref == 'refs/heads/main'
    needs: [build-full-image, set-tag]
    runs-on: ubuntu-latest
    strategy:
      matrix:
        backend: [numpy, jax, torch, tensorflow, all]
    steps:
      - name: Checkout repository
        uses: actions/checkout@v4

      - name: Set up Docker Buildx
        uses: docker/setup-buildx-action@v2

      - name: Log in to Docker Hub
        uses: docker/login-action@v2
        with:
          username: ${{ secrets.DOCKERHUB_USERNAME }}
          password: ${{ secrets.DOCKERHUB_TOKEN }}

      - name: Build and push CPU Docker image
        uses: docker/build-push-action@v3
        with:
          context: .
          file: Dockerfile.base
          target: cpu
          push: true
          tags: ${{ env.REGISTRY }}/${{ env.IMAGE_PREFIX }}/${{ matrix.backend }}-cpu:${{ needs.set-tag.outputs.docker_tag }}
          build-args: BACKEND=${{ matrix.backend }}
          cache-from: type=registry,ref=${{ env.IMAGE_PREFIX }}/${{ matrix.backend }}-cpu:cache
          cache-to: type=registry,ref=${{ env.IMAGE_PREFIX }}/${{ matrix.backend }}-cpu:cache,mode=max

      - name: Build and push GPU Docker image
        uses: docker/build-push-action@v3
        with:
          context: .
          file: Dockerfile.base
          target: gpu
          push: true
          tags: ${{ env.REGISTRY }}/${{ env.IMAGE_PREFIX }}/${{ matrix.backend }}:${{ needs.set-tag.outputs.docker_tag }}
          build-args: BACKEND=${{ matrix.backend }}
          cache-from: type=registry,ref=${{ env.IMAGE_PREFIX }}/${{ matrix.backend }}:cache
          cache-to: type=registry,ref=${{ env.IMAGE_PREFIX }}/${{ matrix.backend }}:cache,mode=max

  tests:
    if: github.event_name == 'pull_request'
    needs: [build-full-image, set-tag]
    runs-on: ubuntu-latest
    timeout-minutes: 30
    steps:
      - name: Checkout repository
        uses: actions/checkout@v4

      - name: Set up Git
        run: git config --global safe.directory $GITHUB_WORKSPACE

      - name: Pull full Docker image
        run: |
          if [ -z "${{ needs.set-tag.outputs.docker_tag }}" ]; then
            echo "Image tag not set!" && exit 1
          fi
          docker pull ${{ env.IMAGE_PREFIX }}/all-cpu:${{ needs.set-tag.outputs.docker_tag }}

      - name: Run Pytest in container
        run: |
          docker run --rm \
            -v "${{ github.workspace }}:/ultrasound-toolbox" \
            -w /ultrasound-toolbox \
            -u $(id -u):$(id -g) \
            -e HOME=/tmp \
            -e USER=$(id -un) \
            -e LOGNAME=$(id -un) \
            ${{ env.IMAGE_PREFIX }}/all-cpu:${{ needs.set-tag.outputs.docker_tag }} \
            sh -c "pip install -e . && pytest -p no:cacheprovider -m 'not heavy' ./tests"

      - name: Run heavy Pytest (allowed to fail)
        continue-on-error: true
        run: |
          docker run --rm \
          -v "${{ github.workspace }}:/ultrasound-toolbox" \
          -w /ultrasound-toolbox \
          -u $(id -u):$(id -g) \
          -e HOME=/tmp \
          -e USER=$(id -un) \
          -e LOGNAME=$(id -un) \
          ${{ env.IMAGE_PREFIX }}/all-cpu:${{ needs.set-tag.outputs.docker_tag }} \
          sh -c "pip install -e . && pytest -p no:cacheprovider -m 'heavy' ./tests"


  linter:
    runs-on: ubuntu-latest
    steps:
      - name: Checkout Repository
        uses: actions/checkout@v4

      - name: Set up Python
        uses: actions/setup-python@v5
        with:
          python-version: "3.10"

      - name: Install Ruff
        run: |
          pip install -U pip setuptools wheel
          pip install ruff
      - name: Run Linter
        run: ruff check --config pyproject.toml --verbose

      - name: Run Formatter
        run: ruff format --config pyproject.toml --check --verbose


  build-docs:
    needs: [build-full-image, set-tag]
    runs-on: ubuntu-latest
    steps:
      - name: Checkout repository
        uses: actions/checkout@v4

      - name: Set up Git
        run: git config --global safe.directory $GITHUB_WORKSPACE

      - name: Pull full Docker image
        run: |
          if [ -z "${{ needs.set-tag.outputs.docker_tag }}" ]; then
            echo "Image tag not set!" && exit 1
          fi
          docker pull ${{ env.IMAGE_PREFIX }}/all-cpu:${{ needs.set-tag.outputs.docker_tag }}

      - name: Build documentation with Sphinx (fail on warnings)
        run: |
          docker run --rm \
            -v "${{ github.workspace }}:/ultrasound-toolbox" \
            -w /ultrasound-toolbox/docs \
            -u $(id -u):$(id -g) \
            -e HOME=/tmp \
            -e USER=$(id -un) \
            -e LOGNAME=$(id -un) \
            ${{ env.IMAGE_PREFIX }}/all-cpu:${{ needs.set-tag.outputs.docker_tag }} \
            sh -c "\
              sudo apt-get update && \
              sudo apt-get install -y pandoc && \
              pip install -e ..[docs] && \
              export PATH=\"/tmp/.local/bin:\$PATH\" && \
              make docs-clean && \
              make docs-build SPHINXOPTS='-W --keep-going' \
<<<<<<< HEAD
            "
=======
            "
>>>>>>> e7773e39
<|MERGE_RESOLUTION|>--- conflicted
+++ resolved
@@ -207,8 +207,4 @@
               export PATH=\"/tmp/.local/bin:\$PATH\" && \
               make docs-clean && \
               make docs-build SPHINXOPTS='-W --keep-going' \
-<<<<<<< HEAD
-            "
-=======
-            "
->>>>>>> e7773e39
+            "