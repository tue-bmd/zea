# syntax=docker/dockerfile:1

##############################
# Builder: install deps on slim Python 3.12
##############################
FROM python:3.12-slim-bullseye AS builder
ARG BACKEND=all
ARG GPU=false
ARG DEBIAN_FRONTEND=noninteractive

# Prevent Python from writing .pyc files and use C locale
ENV PYTHONDONTWRITEBYTECODE=1
ENV LC_ALL=C

<<<<<<< HEAD
# Set pip cache directory
ENV PIP_CACHE_DIR=/tmp/pip_cache

# Set poetry version and venv path
ENV POETRY_VERSION=2.1.3 \
=======
# Poetry and cache settings
ENV POETRY_VERSION=1.8.3 \
>>>>>>> f8fe7ede
    POETRY_VENV=/opt/poetry-venv \
    POETRY_NO_INTERACTION=1 \
    POETRY_VIRTUALENVS_IN_PROJECT=0 \
    POETRY_VIRTUALENVS_CREATE=0 \
    POETRY_CACHE_DIR=/tmp/poetry_cache \
    PIP_CACHE_DIR=/root/.cache/pip
# Ensure poetry venv is on PATH
ENV PATH="${PATH}:${POETRY_VENV}/bin"


# 1. Install system packages and create non-root users (as before)
RUN apt-get update && \
    apt-get install -y --no-install-recommends --fix-missing \
      #libsm6 libxext6 libxrender-dev libqt5gui5 \
      python3-tk\
      ffmpeg imagemagick make openssh-client git sudo && \
    python3 -m pip install --no-cache-dir --upgrade pip setuptools && \
    ln -s /usr/bin/python3 /usr/bin/python && \
    apt-get clean && rm -rf /var/lib/apt/lists/* && \
    for i in $(seq 0 51); do \
      USER_UID=$((1000 + i)); \
      USERNAME="devcontainer$i"; \
      groupadd --gid $USER_UID $USERNAME && \
      useradd --uid $USER_UID --gid $USER_UID -m --shell /bin/bash $USERNAME && \
      echo "$USERNAME ALL=(root) NOPASSWD:ALL" > /etc/sudoers.d/$USERNAME && \
      chmod 0440 /etc/sudoers.d/$USERNAME && \
      echo "export PATH=\$PATH:/home/$USERNAME/.local/bin" >> /home/$USERNAME/.bashrc; \
    done

# 2. Create a dedicated virtualenv for Poetry
RUN python3 -m venv $POETRY_VENV \
 && $POETRY_VENV/bin/pip install --no-cache-dir poetry==${POETRY_VERSION}
ENV PATH="${PATH}:${POETRY_VENV}/bin"

WORKDIR /ultrasound-toolbox
COPY pyproject.toml poetry.lock ./

<<<<<<< HEAD
# Install Python dependencies using poetry
=======
# 3. Install all dependencies
>>>>>>> f8fe7ede
RUN --mount=type=cache,target=$POETRY_CACHE_DIR \
    poetry install --no-root --compile

# 4. Always install numpy
RUN --mount=type=cache,target=$PIP_CACHE_DIR \
    pip install --no-cache-dir numpy

# 5. JAX (if requested) 0.6.0 latest compatible version
RUN --mount=type=cache,target=$PIP_CACHE_DIR \
    if [ "$BACKEND" = "jax" ] || [ "$BACKEND" = "all" ]; then \
      if [ "$GPU" = "true" ]; then \
        pip install --no-cache-dir -U "jax[cuda12]==0.6.0"; \
      else \
        pip install --no-cache-dir -U jax; \
      fi; \
    fi

# 6. PyTorch (if requested)
RUN --mount=type=cache,target=$PIP_CACHE_DIR \
    if [ "$BACKEND" = "torch" ] || [ "$BACKEND" = "all" ]; then \
      if [ "$GPU" = "true" ]; then \
        pip install --no-cache-dir \
          torch==2.6.0+cu124 torchvision==0.21.0+cu124 torchaudio==2.6.0+cu124 \
          --index-url https://download.pytorch.org/whl/cu124; \
      else \
        pip install --no-cache-dir \
          torch==2.6.0+cpu torchvision==0.21.0+cpu torchaudio==2.6.0+cpu \
          --index-url https://download.pytorch.org/whl/cpu; \
      fi; \
    fi

# 7. TensorFlow (if requested)
RUN --mount=type=cache,target=$PIP_CACHE_DIR \
    if [ "$BACKEND" = "tensorflow" ] || [ "$BACKEND" = "all" ]; then \
      if [ "$GPU" = "true" ]; then \
        pip install --no-cache-dir \
          --extra-index-url https://pypi.nvidia.com \
          "tensorflow[and-cuda]==2.19.0"; \
      else \
        pip install --no-cache-dir tensorflow==2.19.0; \
      fi; \
    fi


##############################
# CPU runtime image
##############################
FROM builder AS cpu
ARG BACKEND=all
ENV BACKEND=${BACKEND}

CMD ["/bin/bash", "-c", "echo \"CPU image ready → BACKEND=${BACKEND}\"; exec /bin/bash"]

##############################
# GPU runtime image
##############################
FROM builder AS gpu
ARG BACKEND=all
ARG GPU=false

# Add CUDA paths
ENV PATH="/usr/local/cuda/bin:${PATH}" \
    BACKEND=${BACKEND}

# Install CUDA runtime libraries
RUN apt-get update && \
    apt-get install -y --no-install-recommends gnupg2 curl && \
    curl -fsSL https://developer.download.nvidia.com/compute/cuda/repos/debian11/x86_64/cuda-keyring_1.1-1_all.deb \
      -o /tmp/cuda-keyring.deb && \
    dpkg -i /tmp/cuda-keyring.deb && \
    rm /tmp/cuda-keyring.deb && \
    apt-get update && \
    apt-get install -y --no-install-recommends \
      cuda-libraries-12-5 libcudnn9-cuda-12 && \
    rm -rf /var/lib/apt/lists/*

WORKDIR /ultrasound-toolbox
CMD ["/bin/bash", "-c", "echo \"GPU image ready → BACKEND=${BACKEND}\"; exec /bin/bash"]<|MERGE_RESOLUTION|>--- conflicted
+++ resolved
@@ -12,16 +12,8 @@
 ENV PYTHONDONTWRITEBYTECODE=1
 ENV LC_ALL=C
 
-<<<<<<< HEAD
-# Set pip cache directory
-ENV PIP_CACHE_DIR=/tmp/pip_cache
-
-# Set poetry version and venv path
+# Poetry and cache settings
 ENV POETRY_VERSION=2.1.3 \
-=======
-# Poetry and cache settings
-ENV POETRY_VERSION=1.8.3 \
->>>>>>> f8fe7ede
     POETRY_VENV=/opt/poetry-venv \
     POETRY_NO_INTERACTION=1 \
     POETRY_VIRTUALENVS_IN_PROJECT=0 \
@@ -59,11 +51,7 @@
 WORKDIR /ultrasound-toolbox
 COPY pyproject.toml poetry.lock ./
 
-<<<<<<< HEAD
-# Install Python dependencies using poetry
-=======
 # 3. Install all dependencies
->>>>>>> f8fe7ede
 RUN --mount=type=cache,target=$POETRY_CACHE_DIR \
     poetry install --no-root --compile
 
