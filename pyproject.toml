--- conflicted
+++ resolved
@@ -1,105 +1,101 @@
-[tool.black]
-line-length = 88
-target-version = ['py39']
-include = '\.pyi?$|\.ipynb$' # Include both Python files and Jupyter notebooks
-
-[tool.isort]
-profile = "black"
-line_length = 88
-
-[tool.poetry]
-name = "usbmd"
-version = "2.1.0"
-description = "A collection of ultrasound tools (Python) such as beamforming code, visualization tools and deep learning scripts for ultrasound researchers."
-authors = [
-    "Tristan Stevens <t.s.w.stevens@tue.nl>",
-    "Ben Luijten <w.m.b.luijten@tue.nl>",
-    "Nishith Chennakeshava <n.chennakeshava@tue.nl>",
-    "Vincent van de Schaft <v.v.d.schaft@tue.nl>",
-    "Oisín Nolan <o.i.nolan@tue.nl>",
-    "Wessel van Nierop <w.l.v.nierop@tue.nl>",
-    "Beatrice Federici <b.federici@tue.nl>",
-    "Ruud van Sloun <r.j.g.v.sloun@tue.nl>",
-    "Simon Penninga <s.w.penninga@tue.nl>",
-    "Louis van Harten <l.d.v.harten@tue.nl>",
-]
-readme = "README.md"
-homepage = "https://github.com/tue-bmd/ultrasound-toolbox/"
-repository = "https://github.com/tue-bmd/ultrasound-toolbox/"
-keywords = ["ultrasound", "machine learning", "beamforming"]
-classifiers = [
-    "Development Status :: 3 - Alpha",
-    "Intended Audience :: Education",
-    "Intended Audience :: Science/Research",
-    "Programming Language :: Python :: 3 :: Only",
-    "Programming Language :: Python :: 3.10",
-    "Natural Language :: English",
-    "Topic :: Scientific/Engineering :: Ultrasound",
-    "Topic :: Scientific/Engineering :: Deep Learning",
-]
-
-[tool.poetry.dependencies]
-python = "^3.10"
-matplotlib = "^3.8"
-numpy = "^1"
-scipy = "^1.13"
-pillow = "^10"
-scikit-image = "^0.23"
-scikit-learn = "^1.4"
-h5py = "^3.11"
-pandas = "^2.2"
-opencv-python = { version = "^4", optional = true }
-opencv-python-headless = { version = "^4", optional = true }
-schema = "^0.7"
-tqdm = "^4"
-pyyaml = "^6"
-decorator = "^5"
-pydicom = "^2.4"
-PyQt5 = "^5.15"
-bm3d = "==4.0.1" # 4.0.2: `GLIBCXX_3.4.32' not found
-bm4d = "==4.2.3" # we don't depend on bm4d, but bm3d breaks if the latest bm4d is installed
-deepdiff = "^7"
-
-[tool.poetry.group.torch]
-optional = true
-
-[tool.poetry.group.torch.dependencies]
-# CPU only, install the dev-torch
-torch = { version = "^2.2", source = "torch-cpu" }
-
-[tool.poetry.group.tensorflow]
-optional = true
-
-[tool.poetry.group.tensorflow.dependencies]
-tensorflow = { version = "^2.15", extras = ["and-cuda"] }
-tf-keras = "^2.15"
-
-[tool.poetry.group.dev.dependencies]
-pytest = "^8.1"
-pylint = "^3.1"
-papermill = "^2.4"
-ipykernel = "^6.29.5"
-
-[tool.poetry.extras]
-dev = ["pytest", "pylint", "papermill", "ipykernel"]
-opencv-python = ["opencv-python"]
-opencv-python-headless = ["opencv-python-headless"]
-
-[[tool.poetry.source]]
-name = "torch-cpu"
-url = "https://download.pytorch.org/whl/cpu"
-priority = "explicit"
-
-[build-system]
-requires = ["poetry-core"]
-build-backend = "poetry.core.masonry.api"
-
-<<<<<<< HEAD
-[tool.poetry.scripts]
-usbmd = "usbmd.__main__:main"
-
-=======
-# To update the poetry.lock file run `sudo /opt/poetry-venv/bin/python3 -m poetry lock` inside the usbmd container (where poetry is installed)
-# Otherwise a simple `poetry lock` will suffice.
-# Rebuild docker image afterwards to match the lock file!
->>>>>>> ce0fc333
+[tool.black]
+line-length = 88
+target-version = ['py39']
+include = '\.pyi?$|\.ipynb$' # Include both Python files and Jupyter notebooks
+
+[tool.isort]
+profile = "black"
+line_length = 88
+
+[tool.poetry]
+name = "usbmd"
+version = "2.1.0"
+description = "A collection of ultrasound tools (Python) such as beamforming code, visualization tools and deep learning scripts for ultrasound researchers."
+authors = [
+    "Tristan Stevens <t.s.w.stevens@tue.nl>",
+    "Ben Luijten <w.m.b.luijten@tue.nl>",
+    "Nishith Chennakeshava <n.chennakeshava@tue.nl>",
+    "Vincent van de Schaft <v.v.d.schaft@tue.nl>",
+    "Oisín Nolan <o.i.nolan@tue.nl>",
+    "Wessel van Nierop <w.l.v.nierop@tue.nl>",
+    "Beatrice Federici <b.federici@tue.nl>",
+    "Ruud van Sloun <r.j.g.v.sloun@tue.nl>",
+    "Simon Penninga <s.w.penninga@tue.nl>",
+    "Louis van Harten <l.d.v.harten@tue.nl>",
+]
+readme = "README.md"
+homepage = "https://github.com/tue-bmd/ultrasound-toolbox/"
+repository = "https://github.com/tue-bmd/ultrasound-toolbox/"
+keywords = ["ultrasound", "machine learning", "beamforming"]
+classifiers = [
+    "Development Status :: 3 - Alpha",
+    "Intended Audience :: Education",
+    "Intended Audience :: Science/Research",
+    "Programming Language :: Python :: 3 :: Only",
+    "Programming Language :: Python :: 3.10",
+    "Natural Language :: English",
+    "Topic :: Scientific/Engineering :: Ultrasound",
+    "Topic :: Scientific/Engineering :: Deep Learning",
+]
+
+[tool.poetry.dependencies]
+python = "^3.10"
+matplotlib = "^3.8"
+numpy = "^1"
+scipy = "^1.13"
+pillow = "^10"
+scikit-image = "^0.23"
+scikit-learn = "^1.4"
+h5py = "^3.11"
+pandas = "^2.2"
+opencv-python = { version = "^4", optional = true }
+opencv-python-headless = { version = "^4", optional = true }
+schema = "^0.7"
+tqdm = "^4"
+pyyaml = "^6"
+decorator = "^5"
+pydicom = "^2.4"
+PyQt5 = "^5.15"
+bm3d = "==4.0.1" # 4.0.2: `GLIBCXX_3.4.32' not found
+bm4d = "==4.2.3" # we don't depend on bm4d, but bm3d breaks if the latest bm4d is installed
+deepdiff = "^7"
+
+[tool.poetry.group.torch]
+optional = true
+
+[tool.poetry.group.torch.dependencies]
+# CPU only, install the dev-torch
+torch = { version = "^2.2", source = "torch-cpu" }
+
+[tool.poetry.group.tensorflow]
+optional = true
+
+[tool.poetry.group.tensorflow.dependencies]
+tensorflow = { version = "^2.15", extras = ["and-cuda"] }
+tf-keras = "^2.15"
+
+[tool.poetry.group.dev.dependencies]
+pytest = "^8.1"
+pylint = "^3.1"
+papermill = "^2.4"
+ipykernel = "^6.29.5"
+
+[tool.poetry.extras]
+dev = ["pytest", "pylint", "papermill", "ipykernel"]
+opencv-python = ["opencv-python"]
+opencv-python-headless = ["opencv-python-headless"]
+
+[[tool.poetry.source]]
+name = "torch-cpu"
+url = "https://download.pytorch.org/whl/cpu"
+priority = "explicit"
+
+[build-system]
+requires = ["poetry-core"]
+build-backend = "poetry.core.masonry.api"
+
+[tool.poetry.scripts]
+usbmd = "usbmd.__main__:main"
+# To update the poetry.lock file run `sudo /opt/poetry-venv/bin/python3 -m poetry lock` inside the usbmd container (where poetry is installed)
+# Otherwise a simple `poetry lock` will suffice.
+# Rebuild docker image afterwards to match the lock file!