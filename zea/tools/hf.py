"""Huggingface hub (hf) tooling."""

from pathlib import Path, PurePosixPath

from huggingface_hub import HfApi, list_repo_files, login, snapshot_download

from zea import log
from zea.data.preset_utils import _hf_list_files, _hf_parse_path

HF_PREFIX = "hf://"

def load_model_from_hf(repo_id, revision="main", verbose=True):
    """
    Load the model from a given repo_id using the Hugging Face library.

    Will download to a `model_dir` directory and return the path to it.
    Need your own load model logic to load the model from the `model_dir`.

    Args:
        repo_id (str): The ID of the repository.
        revision (str): The revision to download. Can be a branch, tag, or commit hash.
        verbose (bool): Whether to print the download message. Default is True.

    Returns:
        model_dir (Path): The path to the downloaded model directory.

    """
    login(new_session=False)

    model_dir = snapshot_download(
        repo_id=repo_id,
        repo_type="model",
        revision=revision,
    )
    api = HfApi()
    commit = api.list_repo_commits(repo_id, revision=revision)[0]
    commit_message = commit.title
    commit_time = commit.created_at.strftime("%B %d, %Y at %I:%M %p %Z")

    if verbose:
        log.info(
            log.yellow(
                f"Succesfully loaded model {commit_message} from "
                f"'https://huggingface.co/{repo_id}'. Last updated on {commit_time}."
            )
        )

    return Path(model_dir)


def upload_folder_to_hf(
    local_dir,
    repo_id,
    commit_message=None,
    revision="main",
    tag=None,
    verbose=True,
):
    """
    Upload a local directory to Hugging Face Hub.

    Args:
        local_dir (str or Path): Path to the local directory to upload.
        repo_id (str): The ID of the repository to upload to.
        commit_message (str, optional): Commit message. Defaults to "Upload files".
        revision (str): The revision to upload to. Defaults to "main".
        tag (str, optional): Tag to create. Defaults to None.
        verbose (bool): Whether to print the upload message. Default is True.

    Returns:
        str: URL of the uploaded repository.
    """
    login(new_session=False)
    api = HfApi()

    local_dir = Path(local_dir)
    if not commit_message:
        commit_message = f"Upload files from {local_dir.name}"

    # create branch if it doesn't exist
    api.create_branch(repo_id, repo_type="model", branch=revision, exist_ok=True)

    api.upload_folder(
        folder_path=local_dir,
        repo_id=repo_id,
        repo_type="model",
        commit_message=commit_message,
        revision=revision,
    )

    if tag:
        api.create_tag(repo_id, repo_type="model", tag=tag)

    if verbose:
        msg = f"Uploaded files from '{local_dir}' to 'https://huggingface.co/{repo_id}'."
        if tag:
            msg += f" Tagged as {tag}."
        log.info(log.yellow(msg))

    return f"https://huggingface.co/{repo_id}"




class HFPath(PurePosixPath):
    """A path-like object that preserves the hf:// scheme and mimics Path API."""

    _scheme = HF_PREFIX

    def __new__(cls, *args):
        # Strip "hf://" from all arguments and normalize
        parts = []
        for arg in args:
            s = str(arg)
            if s.startswith(cls._scheme):
                s = s[len(cls._scheme):]
            parts.append(s.strip("/"))
        combined = "/".join(parts)
        # Store path without scheme
        self = super().__new__(cls, combined)
        # Mark this as an HF path that needs a scheme when stringified
        self._needs_scheme = True
        return self

    def __str__(self):
        # Get the raw path string without any scheme
        path_str = PurePosixPath.__str__(self)

        # Remove any hf:/ prefix if it somehow got included
        if path_str.startswith("hf:/"):
            path_str = path_str[len("hf:/"):]

        # Add our scheme prefix if this is meant to be an HF path
        if getattr(self, "_needs_scheme", True):
            return f"{self._scheme}{path_str}"
        return path_str

    def __truediv__(self, key):
        return self.__class__(self, key)

    def joinpath(self, *args):
        """Join paths like Path.joinpath but preserve the hf:// scheme."""
        return self.__class__(self, *args)

    @property
<<<<<<< HEAD
    def parent(self):
        p = super().parent
        if getattr(self, "_hf_scheme", False):
            p._hf_scheme = True
        return p
=======
    def repo_id(self):
        """Extract the repo ID (e.g., zeahub/camus-sample)."""
        parts = [p for p in self.parts if p and p != "hf:"]
        if len(parts) < 2:
            raise ValueError("Invalid HFPath: cannot extract repo_id")
        return f"{parts[0]}/{parts[1]}"
>>>>>>> 17f6e727

    @property
    def subpath(self):
        """Get path inside the repo."""
        return "/".join(self.parts[3:])

    def is_file(self):
        """Return True if this HFPath points to a file in the repo."""
        repo_id, subpath = _hf_parse_path(str(self))
        if not subpath:
            return False
        files = _hf_list_files(repo_id)
        return any(f == subpath for f in files)

    def is_dir(self):
        """Return True if this HFPath points to a directory in the repo."""
        repo_id, subpath = _hf_parse_path(str(self))
        files = _hf_list_files(repo_id)
        # If subpath is empty, it's the repo root, which is a directory
        if not subpath:
            return True
        # If any file starts with subpath + '/', it's a directory
        prefix = subpath.rstrip("/") + "/"
        return any(f.startswith(prefix) for f in files)<|MERGE_RESOLUTION|>--- conflicted
+++ resolved
@@ -2,12 +2,13 @@
 
 from pathlib import Path, PurePosixPath
 
-from huggingface_hub import HfApi, list_repo_files, login, snapshot_download
+from huggingface_hub import HfApi, login, snapshot_download
 
 from zea import log
 from zea.data.preset_utils import _hf_list_files, _hf_parse_path
 
 HF_PREFIX = "hf://"
+
 
 def load_model_from_hf(repo_id, revision="main", verbose=True):
     """
@@ -100,8 +101,6 @@
     return f"https://huggingface.co/{repo_id}"
 
 
-
-
 class HFPath(PurePosixPath):
     """A path-like object that preserves the hf:// scheme and mimics Path API."""
 
@@ -113,7 +112,7 @@
         for arg in args:
             s = str(arg)
             if s.startswith(cls._scheme):
-                s = s[len(cls._scheme):]
+                s = s[len(cls._scheme) :]
             parts.append(s.strip("/"))
         combined = "/".join(parts)
         # Store path without scheme
@@ -128,7 +127,7 @@
 
         # Remove any hf:/ prefix if it somehow got included
         if path_str.startswith("hf:/"):
-            path_str = path_str[len("hf:/"):]
+            path_str = path_str[len("hf:/") :]
 
         # Add our scheme prefix if this is meant to be an HF path
         if getattr(self, "_needs_scheme", True):
@@ -143,20 +142,12 @@
         return self.__class__(self, *args)
 
     @property
-<<<<<<< HEAD
-    def parent(self):
-        p = super().parent
-        if getattr(self, "_hf_scheme", False):
-            p._hf_scheme = True
-        return p
-=======
     def repo_id(self):
         """Extract the repo ID (e.g., zeahub/camus-sample)."""
         parts = [p for p in self.parts if p and p != "hf:"]
         if len(parts) < 2:
             raise ValueError("Invalid HFPath: cannot extract repo_id")
         return f"{parts[0]}/{parts[1]}"
->>>>>>> 17f6e727
 
     @property
     def subpath(self):
