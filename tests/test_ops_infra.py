--- conflicted
+++ resolved
@@ -8,22 +8,13 @@
 import numpy as np
 import pytest
 
-<<<<<<< HEAD
-from usbmd import ops
-from usbmd.beamform.delays import compute_t0_delays_planewave
-from usbmd.config.config import Config
-from usbmd.internal.core import DataTypes
-from usbmd.internal.registry import ops_registry
-from usbmd.probes import Dummy, Probe
-from usbmd.scan import Scan
-=======
 from zea import ops
+from zea.beamform.delays import compute_t0_delays_planewave
 from zea.config.config import Config
 from zea.internal.core import DataTypes
 from zea.internal.registry import ops_registry
 from zea.probes import Dummy, Probe
 from zea.scan import Scan, compute_t0_delays_planewave
->>>>>>> a762ced0
 
 """Some operations for testing"""
 
