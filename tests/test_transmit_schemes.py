--- conflicted
+++ resolved
@@ -80,20 +80,8 @@
 
 def _get_default_pipeline():
     """Returns a default pipeline for ultrasound simulation."""
-<<<<<<< HEAD
     pipeline = ops.Pipeline.from_default(jit_options=None)
     pipeline.prepend(ops.Simulate())
-=======
-    operations = [
-        ops.Simulate(),
-        ops.TOFCorrection(),
-        ops.DelayAndSum(),
-        ops.EnvelopeDetect(),
-        ops.LogCompress(output_key="image"),
-        ops.Normalize(key="image", output_key="image"),
-    ]
-    pipeline = ops.Pipeline(operations=operations, jit_options=None)
->>>>>>> ac451a99
     return pipeline
 
 
@@ -500,11 +488,8 @@
     ultrasound_probe = _get_probe(probe_kind)
     ultrasound_scan = _get_scan(ultrasound_probe, scan_kind)
     default_pipeline = _get_default_pipeline()
-<<<<<<< HEAD
 
     parameters = default_pipeline.prepare_parameters(ultrasound_probe, ultrasound_scan)
-=======
->>>>>>> ac451a99
     # all dynamic parameters are set in the call method of the operations
     # or equivalently in the pipeline call (which is passed to the operations)
     output_default = default_pipeline(
