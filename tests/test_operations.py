"""Tests for different operations.

Note that in each test, we have to reimport all modules involving keras, such
that when the backend is switched, the functions inside are reimported with the
correct backend.
"""

# pylint: disable=import-outside-toplevel
# pylint: disable=reimported

import math

import keras
import numpy as np
import pytest
from scipy.ndimage import gaussian_filter
from scipy.signal import hilbert

from zea import ops
from zea.ops import Pipeline, Simulate
from zea.probes import Probe
from zea.scan import Scan

from . import backend_equality_check


@pytest.mark.parametrize(
    "comp_type, size, parameter_value_range",
    [
        ("a", (2, 1, 128, 32), (50, 200)),
        ("a", (512, 512), (50, 200)),
        ("mu", (2, 1, 128, 32), (50, 300)),
        ("mu", (512, 512), (50, 300)),
    ],
)
@backend_equality_check(decimal=4)
def test_companding(comp_type, size, parameter_value_range):
    """Test companding function"""

    import keras

    from zea import ops

    for parameter_value in np.linspace(*parameter_value_range, 10):
        A = parameter_value if comp_type == "a" else 0
        mu = parameter_value if comp_type == "mu" else 0

        companding = ops.Companding(comp_type=comp_type, expand=False)

        signal = np.clip((np.random.random(size) - 0.5) * 2, -1, 1)
        signal = signal.astype("float32")
        signal = keras.ops.convert_to_tensor(signal)

        signal_out = companding(data=signal, A=A, mu=mu)["data"]

        signal = keras.ops.convert_to_numpy(signal)
        signal_out = keras.ops.convert_to_numpy(signal_out)

        assert np.any(
            np.not_equal(signal, signal_out)
        ), "Companding failed, arrays should not be equal"

        companding = ops.Companding(comp_type=comp_type, expand=True)

        signal_out = keras.ops.convert_to_tensor(signal_out)
        signal_out = companding(data=signal_out, A=A, mu=mu)["data"]

        signal = keras.ops.convert_to_numpy(signal)
        signal_out = keras.ops.convert_to_numpy(signal_out)

        np.testing.assert_almost_equal(signal, signal_out, decimal=6)
    return signal_out


@pytest.mark.parametrize(
    "size, dynamic_range, input_range",
    [
        ((2, 1, 128, 32), (-30, -5), None),
        ((512, 512), None, (0, 1)),
        ((512, 600), None, (-10, 300)),
        ((1, 128, 32), None, None),
    ],
)
@backend_equality_check(decimal=4)
def test_converting_to_image(size, dynamic_range, input_range):
    """Test converting to image functions"""

    import keras

    from zea import ops

    if dynamic_range is None:
        _dynamic_range = (-60, 0)
    else:
        _dynamic_range = dynamic_range
    if input_range is None:
        _input_range = (0, 1)
    else:
        _input_range = input_range

    data = (
        np.random.random(size) * (_input_range[1] - _input_range[0]) + _input_range[0]
    )
    output_range = (0, 1)
    normalize = ops.Normalize(output_range, input_range)
    log_compress = ops.LogCompress()

    data = keras.ops.convert_to_tensor(data)

    _data = normalize(data=data)["data"]
    _data = log_compress(data=_data, dynamic_range=dynamic_range)["data"]

    _data = keras.ops.convert_to_numpy(_data)

    # data should be in dynamic range
    assert np.all(
        np.logical_and(_data >= _dynamic_range[0], _data <= _dynamic_range[1]),
    ), f"Data is not in dynamic range after converting to image {_dynamic_range}"
    return _data


@pytest.mark.parametrize(
    "size, output_range, input_range",
    [
        ((2, 1, 128, 32), (-30, -5), (0, 1)),
        ((512, 512), (-2, -1), (-3, 50)),
        ((1, 128, 32), (50, 51), (-2.2, 3.0)),
    ],
)
@backend_equality_check(decimal=4)
def test_normalize(size, output_range, input_range):
    """Test normalize function"""

    import keras

    from zea import ops

    normalize = ops.Normalize(output_range, input_range)

    _input_range = output_range
    _output_range = input_range
    normalize_back = ops.Normalize(_output_range, _input_range)

    # create random data between input range
    data = np.random.random(size) * (input_range[1] - input_range[0]) + input_range[0]

    data = keras.ops.convert_to_tensor(data)

    _data = normalize(data=data)["data"]

    input_range, output_range = output_range, input_range
    _data = normalize_back(data=_data)["data"]

    _data = keras.ops.convert_to_numpy(_data)
    data = keras.ops.convert_to_numpy(data)

    np.testing.assert_almost_equal(data, _data, decimal=4)
    return _data


@pytest.mark.parametrize(
    "size, axis",
    [
        ((2, 1, 128, 32), (-1)),
        ((512, 512), (-1)),
        ((1, 128, 32), (-1)),
    ],
)
def test_complex_to_channels(size, axis):
    """Test complex to channels and back"""
    data = np.random.random(size) + 1j * np.random.random(size)
    _data = ops.complex_to_channels(data, axis=axis)
    __data = ops.channels_to_complex(_data)
    np.testing.assert_almost_equal(data, __data)


@pytest.mark.parametrize(
    "size, axis",
    [
        ((222, 1, 2, 2), (-1)),
        ((512, 512, 2), (-1)),
        ((2, 20, 128, 2), (-1)),
    ],
)
def test_channels_to_complex(size, axis):
    """Test channels to complex and back"""
    data = np.random.random(size)
    _data = ops.channels_to_complex(data)
    __data = ops.complex_to_channels(_data, axis=axis)
    np.testing.assert_almost_equal(data, __data)


@pytest.mark.parametrize(
    "factor, batch_size",
    [
        (1, 2),
        (4, 1),
        (2, 3),
    ],
)
def test_up_and_down_conversion(factor, batch_size):
    """Test rf2iq and iq2rf in sequence"""
    n_el = 128
    n_scat = 3
    n_tx = 2
    n_ax = 512

    aperture = 30e-3

    tx_apodizations = np.ones((n_tx, n_el))
    probe_geometry = np.stack(
        [
            np.linspace(-aperture / 2, aperture / 2, n_el),
            np.zeros(n_el),
            np.zeros(n_el),
        ],
        axis=1,
    )

    t0_delays = np.stack(
        [
            np.linspace(0, 1e-6, n_el),
            np.linspace(1e-6, 0, n_el),
        ]
    )

    scan = Scan(
        n_tx=n_tx,
        n_ax=n_ax,
        n_el=n_el,
        center_frequency=3.125e6,
        sampling_frequency=12.5e6,
        probe_geometry=probe_geometry,
        t0_delays=t0_delays,
        tx_apodizations=tx_apodizations,
        element_width=np.linalg.norm(probe_geometry[1] - probe_geometry[0]),
        apply_lens_correction=True,
        lens_sound_speed=1440.0,
        lens_thickness=1e-3,
        initial_times=np.zeros((n_tx,)),
        attenuation_coef=0.7,
        n_ch=1,
        selected_transmits="all",
    )
    probe = Probe(
        probe_geometry=probe_geometry,
        center_frequency=3.125e6,
        sampling_frequency=12.5e6,
    )

    # use pipeline here so it is easy to propagate the scan parameters
    simulator_pipeline = Pipeline(
        [
            Simulate(output_key="simulated_data"),
            ops.Demodulate(key="simulated_data", output_key="data"),
            ops.Downsample(factor=factor),
            ops.UpMix(upsampling_rate=factor),
        ]
    )
    parameters = simulator_pipeline.prepare_parameters(probe=probe, scan=scan)

    data = []
    _data = []
    for _ in range(batch_size):

        # Define scatterers with random variation
        scat_x_base, scat_z_base = np.meshgrid(
            np.linspace(-10e-3, 10e-3, 5),
            np.linspace(5e-3, 30e-3, 5),
            indexing="ij",
        )
        # Add random perturbations
        scat_x = np.ravel(scat_x_base) + np.random.uniform(-1e-3, 1e-3, 25)
        scat_z = np.ravel(scat_z_base) + np.random.uniform(-1e-3, 1e-3, 25)
        n_scat = len(scat_x)
        # Select random subset of scatterers
        idx = np.random.choice(n_scat, n_scat, replace=False)[:n_scat]
        scat_positions = np.stack(
            [
                scat_x[idx],
                np.zeros_like(scat_x[idx]),
                scat_z[idx],
            ],
            axis=1,
        )

        output = simulator_pipeline(
            **parameters,
            scatterer_positions=scat_positions.astype(np.float32),
            scatterer_magnitudes=np.ones(n_scat, dtype=np.float32),
        )

        data.append(keras.ops.convert_to_numpy(output["data"]))
        _data.append(keras.ops.convert_to_numpy(output["simulated_data"]))

    data = np.concatenate(data)
    _data = np.concatenate(_data)

    np.testing.assert_almost_equal(
        data,
        _data,
        decimal=2,
        err_msg="Data is not equal after up and down conversion.",
    )


@backend_equality_check(decimal=4)
def test_hilbert_transform():
    """Test hilbert transform"""

    import keras

    from zea import ops

    # create some dummy sinusoidal data of size (2, 500, 128, 1)
    # sinusoids on axis 1
    data = np.sin(np.linspace(0, 2 * math.e * np.pi, 500))
    data = data[np.newaxis, :, np.newaxis, np.newaxis]
    data = np.tile(data, (2, 1, 128, 1))

    data = data + np.random.random(data.shape) * 0.1

    data = keras.ops.convert_to_tensor(data)

    data_iq = ops.hilbert(data, axis=-3)
    assert keras.ops.dtype(data_iq) in [
        "complex64",
        "complex128",
    ], f"Data type should be complex, got {keras.ops.dtype(data_iq)} instead."

    data_iq = keras.ops.convert_to_numpy(data_iq)

    reference_data_iq = hilbert(data, axis=-3)
    np.testing.assert_almost_equal(reference_data_iq, data_iq, decimal=4)

    return data_iq


@pytest.fixture(scope="module")
def spiral_image():
    """
    Fixture for generating a synthetic spiral image and noisy variants.
    Returns:
        dict: {
            "spiral": clean spiral image,
            "noisy": additive Gaussian noise,
            "speckle": multiplicative speckle noise
        }
    """
    x = np.linspace(-1, 1, 64)
    y = np.linspace(-1, 1, 64)
    xv, yv = np.meshgrid(x, y)
    r = np.sqrt(xv**2 + yv**2)
    theta = np.arctan2(yv, xv)
    spiral = np.sin(8 * theta + 8 * r)
    spiral = (spiral - spiral.min()) / (spiral.max() - spiral.min())

    rng = np.random.default_rng(seed=42)
    noisy = spiral + 0.2 * rng.normal(size=spiral.shape)
    noisy = np.clip(noisy, 0, 1)
    speckle = spiral * (1 + 0.5 * rng.normal(size=spiral.shape))
    speckle = np.clip(speckle, 0, 1)

    return {
        "spiral": spiral.astype(np.float32),
        "noisy": noisy.astype(np.float32),
        "speckle": speckle.astype(np.float32),
    }


@pytest.mark.parametrize("sigma", [0.5, 1.0, 2.0])
@backend_equality_check(decimal=4)
def test_gaussian_blur(sigma, spiral_image):
    """
    Test `ops.GaussianBlur against scipy.ndimage.gaussian_filter.`
    `GaussianBlur` with default args should be equivalent to scipy.
    """
    import keras

    from zea import ops

    blur = ops.GaussianBlur(sigma=sigma, with_batch_dim=False)

    # Use spiral image for testing
    image = spiral_image["spiral"]
    image_tensor = keras.ops.convert_to_tensor(image[..., None])

    blurred_scipy = gaussian_filter(image, sigma=sigma)
    blurred_zea = blur(data=image_tensor)["data"][..., 0]

    blurred_zea = keras.ops.convert_to_numpy(blurred_zea)

    np.testing.assert_allclose(blurred_scipy, blurred_zea, atol=1e-1, rtol=1e-1)


@pytest.mark.parametrize("sigma", [1.0, 2.0])
@backend_equality_check(decimal=4)
def test_lee_filter(sigma, spiral_image):
    """
    Test `ops.LeeFilter`, only checks if variance is reduced.
    """
    import keras

    from zea import ops

    # Use spiral image for testing
    image = spiral_image["spiral"]

    lee = ops.LeeFilter(sigma=sigma, with_batch_dim=False)

    image_tensor = keras.ops.convert_to_tensor(image[..., None])
    filtered = lee(data=image_tensor)["data"][..., 0]

    assert keras.ops.var(filtered) < keras.ops.var(
        image_tensor
    ), "LeeFilter should reduce variance of the processed image"


@pytest.mark.parametrize(
    "threshold_type,below_threshold,fill_value,threshold_param",
    [
        ("hard", True, "min", {"percentile": 50}),
        ("hard", False, "max", {"percentile": 75}),
        ("soft", True, 0.0, {"threshold": 0.5}),
        ("soft", False, 1.0, {"threshold": 0.3}),
    ],
)
@backend_equality_check()
def test_threshold_op(
    spiral_image, threshold_type, below_threshold, fill_value, threshold_param
):
    """Test `ops.Threshold` operation on a synthetic spiral image."""
    import keras

    from zea import ops

    spiral = spiral_image["spiral"]
    spiral_tensor = keras.ops.convert_to_tensor(spiral)

    threshold = ops.Threshold(
        threshold_type=threshold_type,
        below_threshold=below_threshold,
        fill_value=fill_value,
    )

    # Set the correct parameter (either percentile or threshold) and the other to None
    percentile = threshold_param.get("percentile", None)
    threshold_value = threshold_param.get("threshold", None)

    out = threshold(
        data=spiral_tensor, percentile=percentile, threshold=threshold_value
    )
    out_np = keras.ops.convert_to_numpy(out["data"])

    # Quantitative: check that thresholding changes the image
    assert not np.allclose(spiral, out_np)

    return out_np


@pytest.mark.parametrize(
<<<<<<< HEAD
    "sigma,stage",
    [
        (0.1, "all_stages"),
        (0.2, "all_stages"),
        (0.2, "hard_thresholding"),
    ],
)
@backend_equality_check()
def test_bm3d_op(spiral_image, sigma, stage):
    """Test `ops.BM3DDenoise` operation on a noisy synthetic image."""
    import keras

    from zea import ops

    spiral = spiral_image["spiral"]
    noisy = spiral_image["noisy"]
    noisy_tensor = keras.ops.convert_to_tensor(noisy)

    bm3d = ops.BM3DDenoise(stage=stage, with_batch_dim=False)
    denoised = bm3d(data=noisy_tensor, sigma=sigma)
    denoised_np = keras.ops.convert_to_numpy(denoised["data"])

    # Quantitative: denoised image should be closer to original than noisy
    orig_mse = np.mean((spiral - noisy) ** 2)
    denoised_mse = np.mean((spiral - denoised_np) ** 2)
    assert (
        denoised_mse < orig_mse
    ), f"BM3D with sigma={sigma}, stage={stage} did not improve image quality"

    # Check that noise variance is reduced
    assert np.var(denoised_np) < np.var(
        noisy
    ), f"BM3D with sigma={sigma}, stage={stage} did not reduce variance"

    return denoised_np


@pytest.mark.parametrize(
=======
>>>>>>> 79878adf
    "niter,lmbda",
    [
        (5, 0.5),
        (10, 0.25),
    ],
)
@backend_equality_check()
def test_anisotropic_diffusion_op(spiral_image, niter, lmbda):
    """Test `ops.AnisotropicDiffusion` operation on a noisy synthetic image."""

    import keras

    from zea import ops

    speckle = spiral_image["speckle"]
    speckle_tensor = keras.ops.convert_to_tensor(speckle)

    srad = ops.AnisotropicDiffusion(with_batch_dim=False)
    filtered = srad(data=speckle_tensor, niter=niter, lmbda=lmbda)
    filtered_np = keras.ops.convert_to_numpy(filtered["data"])

    # Quantitative: variance should be reduced, but mean should be similar
    assert np.var(filtered_np) < np.var(speckle)
    assert np.abs(np.mean(filtered_np) - np.mean(speckle)) < 0.1

    return filtered_np<|MERGE_RESOLUTION|>--- conflicted
+++ resolved
@@ -459,47 +459,6 @@
 
 
 @pytest.mark.parametrize(
-<<<<<<< HEAD
-    "sigma,stage",
-    [
-        (0.1, "all_stages"),
-        (0.2, "all_stages"),
-        (0.2, "hard_thresholding"),
-    ],
-)
-@backend_equality_check()
-def test_bm3d_op(spiral_image, sigma, stage):
-    """Test `ops.BM3DDenoise` operation on a noisy synthetic image."""
-    import keras
-
-    from zea import ops
-
-    spiral = spiral_image["spiral"]
-    noisy = spiral_image["noisy"]
-    noisy_tensor = keras.ops.convert_to_tensor(noisy)
-
-    bm3d = ops.BM3DDenoise(stage=stage, with_batch_dim=False)
-    denoised = bm3d(data=noisy_tensor, sigma=sigma)
-    denoised_np = keras.ops.convert_to_numpy(denoised["data"])
-
-    # Quantitative: denoised image should be closer to original than noisy
-    orig_mse = np.mean((spiral - noisy) ** 2)
-    denoised_mse = np.mean((spiral - denoised_np) ** 2)
-    assert (
-        denoised_mse < orig_mse
-    ), f"BM3D with sigma={sigma}, stage={stage} did not improve image quality"
-
-    # Check that noise variance is reduced
-    assert np.var(denoised_np) < np.var(
-        noisy
-    ), f"BM3D with sigma={sigma}, stage={stage} did not reduce variance"
-
-    return denoised_np
-
-
-@pytest.mark.parametrize(
-=======
->>>>>>> 79878adf
     "niter,lmbda",
     [
         (5, 0.5),
