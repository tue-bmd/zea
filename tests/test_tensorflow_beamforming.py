"""Test the tf implementation of the beamformers.
"""
import sys
from pathlib import Path

import cv2
import matplotlib.pyplot as plt
import numpy as np
import tensorflow as tf

from usbmd.probes import Verasonics_l11_4v
from usbmd.scan import PlaneWaveScan
from usbmd.tensorflow_ultrasound.layers.beamformers import create_beamformer
from usbmd.utils.config import load_config_from_yaml
from usbmd.utils.pixelgrid import make_pixel_grid
from usbmd.utils.simulator import UltrasoundSimulator

# Add project folder to path to find config files
wd = Path(__file__).parent.parent
sys.path.append(str(wd))

def test_das_beamforming(debug=False, compare_gt=True):
    """Performs DAS beamforming on random data to verify that no errors occur. Does
    not check correctness of the output.

    Args:
        debug (bool, optional): Set to True to enable debugging options (plotting). Defaults to
        False. compare_gt (bool, optional): Set to True to compare against GT. Defaults to True.

    Returns:
        numpy array: beamformed output
    """

    config = load_config_from_yaml(r'./tests/config_test.yaml')
<<<<<<< HEAD
    config.ml_library = 'tensorflow'
    probe = Verasonics_l11_4v(config)
    probe.N_ax = 2046
    wvln = probe.c/probe.fc
    grid = make_pixel_grid([-19e-3, 19e-3], [0, 63e-3], wvln/4, wvln/4)
=======

    probe = Verasonics_l11_4v()
    probe_parameters = probe.get_default_scan_parameters()
    scan = PlaneWaveScan(N_tx=1,
                         xlims=(-19e-3, 19e-3),
                         zlims=(0, 63e-3),
                         N_ax=2046,
                         fs=probe_parameters['fs'],
                         fc=probe_parameters['fc'],
                         angles=np.array([0,]))
>>>>>>> a3196f5d

    scan.grid = make_pixel_grid(scan.xlims, scan.zlims, scan.wvln/4, scan.wvln/4)

    simulator = UltrasoundSimulator(probe, scan)
    beamformer = create_beamformer(probe, scan, config)

    # Ensure reproducible results
    tf.random.set_seed(0)
    np.random.seed(0)

    # Generate pseudorandom input tensor
    data = simulator.generate(200)

    inputs = np.expand_dims(data[0], axis=(1,-1))
    inputs = np.transpose(inputs, axes=(0,1,3,2,4))

    # Perform beamforming and convert to numpy array
    outputs = beamformer(inputs)

    # plot results
    if debug:
        fig, axs = plt.subplots(1,3)
        aspect_ratio = (data[1].shape[1]/data[1].shape[2])/(data[0].shape[1]/data[0].shape[2])
        axs[0].imshow(np.abs(inputs.squeeze().T), aspect=aspect_ratio)
        axs[0].set_title('RF data')
        axs[1].imshow(np.squeeze(outputs))
        axs[1].set_title('Beamformed')
        axs[2].imshow(cv2.GaussianBlur(data[1].squeeze(), (5,5), cv2.BORDER_DEFAULT))
        axs[2].set_title('Ground Truth')
        fig.show()

    y_true = cv2.GaussianBlur(data[1].squeeze(), (5,5), cv2.BORDER_DEFAULT)
    y_pred = np.squeeze(outputs)

    y_true = y_true/y_true.max()
    y_pred = y_pred/y_pred.max()

    MSE = np.mean(np.square(y_true-y_pred))
    print(f'MSE: {MSE}')

    if compare_gt:
        assert MSE < 0.01
    else:
        return y_pred


if __name__ == '__main__':
    test_das_beamforming(debug=True)<|MERGE_RESOLUTION|>--- conflicted
+++ resolved
@@ -32,13 +32,7 @@
     """
 
     config = load_config_from_yaml(r'./tests/config_test.yaml')
-<<<<<<< HEAD
     config.ml_library = 'tensorflow'
-    probe = Verasonics_l11_4v(config)
-    probe.N_ax = 2046
-    wvln = probe.c/probe.fc
-    grid = make_pixel_grid([-19e-3, 19e-3], [0, 63e-3], wvln/4, wvln/4)
-=======
 
     probe = Verasonics_l11_4v()
     probe_parameters = probe.get_default_scan_parameters()
@@ -49,10 +43,8 @@
                          fs=probe_parameters['fs'],
                          fc=probe_parameters['fc'],
                          angles=np.array([0,]))
->>>>>>> a3196f5d
 
     scan.grid = make_pixel_grid(scan.xlims, scan.zlims, scan.wvln/4, scan.wvln/4)
-
     simulator = UltrasoundSimulator(probe, scan)
     beamformer = create_beamformer(probe, scan, config)
 
