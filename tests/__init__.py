--- conflicted
+++ resolved
@@ -9,34 +9,6 @@
 os.environ["TF_CPP_MIN_LOG_LEVEL"] = "1"
 
 
-<<<<<<< HEAD
-def _should_use_gpu():
-    """Only use GPU if --gpu is passed and CUDA devices are available
-
-    In vscode you can add the following to your settings.json to enable GPU tests:
-    ```json
-    {
-        // ...existing settings...
-        "python.testing.pytestArgs": [
-            "tests",
-            "--gpu"
-        ]
-    }
-    ```
-    """
-    # pytest stores options in sys.argv, check for --gpu
-    use_gpu = "--gpu" in sys.argv
-    cuda_visible = os.environ.get("CUDA_VISIBLE_DEVICES", "") != ""
-    return use_gpu and cuda_visible
-
-
-from zea.internal.device import init_device
-
-if _should_use_gpu():
-    init_device("auto:1")
-else:
-    init_device("cpu")
-=======
 # import sys
 # def _should_use_gpu():
 #     """Only use GPU if --gpu is passed and CUDA devices are available
@@ -64,7 +36,6 @@
 #     init_device("auto:1")
 # else:
 #     init_device("cpu")
->>>>>>> f3e25724
 
 # Initializing the backend workers for `backend_equality_check` and `run_in_backend`.
 # Note that these workers only have CPU access!
