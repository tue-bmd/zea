--- conflicted
+++ resolved
@@ -1,12 +1,8 @@
 # setup.cfg
 
 [metadata]
-name = local_usbmd
-<<<<<<< HEAD
+name = usbmd
 version = attr: usbmd.__version__
-=======
-version = 1.2.0
->>>>>>> b955eaa0
 url = https://github.com/tristan-deep/Ultrasound-BMd/
 author = Tristan Stevens, Ben Luijten, Nishith Chennakeshava, Vincent van de Schaft
 author_email = t.s.w.stevens@tue.nl
