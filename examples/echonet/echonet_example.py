--- conflicted
+++ resolved
@@ -29,15 +29,9 @@
     init_device()
 
     n_imgs = 16
-<<<<<<< HEAD
     val_dataset = Dataloader(
-        data_paths.data_root / "USBMD_datasets/CAMUS/val",
-        key="data/image",
-=======
-    val_dataset = h5_dataset_from_directory(
         data_paths.data_root / "USBMD_datasets/echonet_v2025/val",
         key="data/image_sc",
->>>>>>> 9b121f09
         batch_size=n_imgs,
         shuffle=True,
         image_range=[-60, 0],
