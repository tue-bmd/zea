--- conflicted
+++ resolved
@@ -8,8 +8,7 @@
 import os
 
 # NOTE: should be `tensorflow` or `jax`
-backend = "tensorflow"
-os.environ["KERAS_BACKEND"] = backend
+os.environ["KERAS_BACKEND"] = "tensorflow"
 
 import matplotlib.pyplot as plt
 from keras import ops
@@ -23,12 +22,7 @@
 if __name__ == "__main__":
     # Set up data paths and device
     data_paths = set_data_paths()
-<<<<<<< HEAD
     init_device()
-=======
-    data_root = data_paths["data_root"]
-    init_device(backend=backend)
->>>>>>> 83fed63f
 
     n_imgs = 10
     val_dataset = h5_dataset_from_directory(
